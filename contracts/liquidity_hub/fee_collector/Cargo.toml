--- conflicted
+++ resolved
@@ -2,21 +2,13 @@
 name = "fee_collector"
 version = "1.1.0"
 authors = ["Kerber0x <kerber0x@protonmail.com>"]
-edition = "2021"
-homepage = "https://whitewhale.money"
-license = "MIT"
-repository = "https://github.com/White-Whale-Defi-Platform/migaloo-core"
-publish = false
+edition.workspace = true
 description = "Contract to collect the fees accrued by the pools and vaults in the liquidity hub"
-<<<<<<< HEAD
-documentation = "https://whitewhale.money"
-=======
 license.workspace = true
 repository.workspace = true
 homepage.workspace = true
 documentation.workspace = true
 publish.workspace = true
->>>>>>> d5429bda
 
 exclude = [
 	# Those files are rust-optimizer artifacts. You might want to commit them for convenience but they should not be part of the source code publication.
@@ -43,13 +35,7 @@
 semver.workspace = true
 serde.workspace = true
 thiserror.workspace = true
-<<<<<<< HEAD
-white-whale = { path = "../../../packages/white-whale" }
-terraswap = { path = "../../../packages/terraswap" }
-vault-network = { path = "../../../packages/vault-network" }
-=======
 white-whale.workspace = true
->>>>>>> d5429bda
 cosmwasm-schema.workspace = true
 
 [dev-dependencies]
@@ -59,11 +45,8 @@
 terraswap-pair = { path = "../pool-network/terraswap_pair" }
 stableswap-3pool = { path = "../pool-network/stableswap_3pool" }
 terraswap-token = { path = "../pool-network/terraswap_token" }
-<<<<<<< HEAD
-=======
 fee_distributor = { path = "../fee_distributor" }
 whale-lair = { path = "../whale_lair" }
->>>>>>> d5429bda
 vault_factory = { version = "1.0.0", path = "../vault-network/vault_factory" }
 vault = { version = "1.0.0", path = "../vault-network/vault" }
 cw20 = { version = "0.15.1" }