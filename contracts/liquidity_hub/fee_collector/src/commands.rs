--- conflicted
+++ resolved
@@ -48,21 +48,12 @@
 /// Builds the message to collect the fees for the given contract
 fn collect_fees_for_contract(contract: Addr, contract_type: ContractType) -> StdResult<CosmosMsg> {
     let collect_protocol_fees_msg = match contract_type {
-<<<<<<< HEAD
-        ContractType::Vault {} => {
-            to_json_binary(&white_whale::vault_network::vault::ExecuteMsg::CollectProtocolFees {})?
-        }
-        ContractType::Pool {} => {
-            to_json_binary(&white_whale::pool_network::pair::ExecuteMsg::CollectProtocolFees {})?
-        }
-=======
         ContractType::Vault {} => to_json_binary(
             &white_whale_std::vault_network::vault::ExecuteMsg::CollectProtocolFees {},
         )?,
         ContractType::Pool {} => to_json_binary(
             &white_whale_std::pool_network::pair::ExecuteMsg::CollectProtocolFees {},
         )?,
->>>>>>> 44c1c400
     };
 
     Ok(CosmosMsg::Wasm(WasmMsg::Execute {
@@ -86,11 +77,7 @@
                 deps.querier.query(&QueryRequest::Wasm(WasmQuery::Smart {
                     contract_addr: factory.to_string(),
                     msg: to_json_binary(
-<<<<<<< HEAD
-                        &white_whale::vault_network::vault_factory::QueryMsg::Vaults {
-=======
                         &white_whale_std::vault_network::vault_factory::QueryMsg::Vaults {
->>>>>>> 44c1c400
                             start_after,
                             limit,
                         },
@@ -196,11 +183,7 @@
                         deps.querier.query(&QueryRequest::Wasm(WasmQuery::Smart {
                             contract_addr: factory.to_string(),
                             msg: to_json_binary(
-<<<<<<< HEAD
-                                &white_whale::vault_network::vault_factory::QueryMsg::Vaults {
-=======
                                 &white_whale_std::vault_network::vault_factory::QueryMsg::Vaults {
->>>>>>> 44c1c400
                                     start_after,
                                     limit,
                                 },
