--- conflicted
+++ resolved
@@ -159,17 +159,12 @@
 
 #[cfg(not(tarpaulin_include))]
 #[entry_point]
-<<<<<<< HEAD
 pub fn migrate(
     mut deps: DepsMut<TerraQuery>,
     _env: Env,
     _msg: MigrateMsg,
 ) -> Result<Response, ContractError> {
-    use white_whale::migrate_guards::check_contract_name;
-=======
-pub fn migrate(mut deps: DepsMut, _env: Env, _msg: MigrateMsg) -> Result<Response, ContractError> {
     use white_whale_std::migrate_guards::check_contract_name;
->>>>>>> 44c1c400
 
     let version: Version = CONTRACT_VERSION.parse()?;
     let storage_version: Version = get_contract_version(deps.storage)?.version.parse()?;
