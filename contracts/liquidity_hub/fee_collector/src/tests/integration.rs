--- conflicted
+++ resolved
@@ -26,15 +26,9 @@
 
 use crate::tests::common_integration::{
     increase_allowance, mock_app, mock_app_with_balance, mock_creator,
-<<<<<<< HEAD
-    store_dummy_flash_loan_contract, store_fee_collector_code, store_pair_code,
-    store_pool_factory_code, store_pool_router_code, store_token_code, store_trio_code,
-    store_vault_code, store_vault_factory_code,
-=======
     store_dummy_flash_loan_contract, store_fee_collector_code, store_fee_distributor_code,
     store_pair_code, store_pool_factory_code, store_pool_router_code, store_token_code,
-    store_vault_code, store_vault_factory_code, store_whale_lair_code,
->>>>>>> d5429bda
+    store_trio_code, store_vault_code, store_vault_factory_code, store_whale_lair_code,
 };
 use crate::ContractError;
 
@@ -2760,6 +2754,7 @@
     let pool_factory_id = store_pool_factory_code(&mut app);
     let pool_router_id = store_pool_router_code(&mut app);
     let pair_id = store_pair_code(&mut app);
+    let trio_id = store_trio_code(&mut app);
     let token_id = store_token_code(&mut app);
     let vault_factory_id = store_vault_factory_code(&mut app);
     let vault_id = store_vault_code(&mut app);
@@ -2781,6 +2776,7 @@
             creator.clone().sender,
             &pool_network::factory::InstantiateMsg {
                 pair_code_id: pair_id,
+                trio_code_id: trio_id,
                 token_code_id: token_id,
                 fee_collector_addr: fee_collector_address.to_string(),
             },
@@ -3132,6 +3128,7 @@
     let pool_factory_id = store_pool_factory_code(&mut app);
     let pool_router_id = store_pool_router_code(&mut app);
     let pair_id = store_pair_code(&mut app);
+    let trio_id = store_trio_code(&mut app);
     let token_id = store_token_code(&mut app);
     let vault_factory_id = store_vault_factory_code(&mut app);
     let vault_id = store_vault_code(&mut app);
@@ -3153,6 +3150,7 @@
             creator.clone().sender,
             &pool_network::factory::InstantiateMsg {
                 pair_code_id: pair_id,
+                trio_code_id: trio_id,
                 token_code_id: token_id,
                 fee_collector_addr: fee_collector_address.to_string(),
             },
@@ -3659,6 +3657,7 @@
     let pool_factory_id = store_pool_factory_code(&mut app);
     let pool_router_id = store_pool_router_code(&mut app);
     let pair_id = store_pair_code(&mut app);
+    let trio_id = store_trio_code(&mut app);
     let token_id = store_token_code(&mut app);
     let vault_factory_id = store_vault_factory_code(&mut app);
     let vault_id = store_vault_code(&mut app);
@@ -3680,6 +3679,7 @@
             creator.clone().sender,
             &pool_network::factory::InstantiateMsg {
                 pair_code_id: pair_id,
+                trio_code_id: trio_id,
                 token_code_id: token_id,
                 fee_collector_addr: fee_collector_address.to_string(),
             },
@@ -4103,6 +4103,7 @@
     let pool_factory_id = store_pool_factory_code(&mut app);
     let pool_router_id = store_pool_router_code(&mut app);
     let pair_id = store_pair_code(&mut app);
+    let trio_id = store_trio_code(&mut app);
     let token_id = store_token_code(&mut app);
     let vault_factory_id = store_vault_factory_code(&mut app);
     let vault_id = store_vault_code(&mut app);
@@ -4124,6 +4125,7 @@
             creator.clone().sender,
             &pool_network::factory::InstantiateMsg {
                 pair_code_id: pair_id,
+                trio_code_id: trio_id,
                 token_code_id: token_id,
                 fee_collector_addr: fee_collector_address.to_string(),
             },
