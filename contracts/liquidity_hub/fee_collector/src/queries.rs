use cosmwasm_std::{to_json_binary, Addr, Deps, QueryRequest, StdResult, WasmQuery};

use white_whale_std::fee_collector::{Config, ContractType, FactoryType, FeesFor};
use white_whale_std::pool_network;
use white_whale_std::pool_network::asset::{Asset, AssetInfo};
use white_whale_std::pool_network::factory::PairsResponse;
use white_whale_std::pool_network::pair::ProtocolFeesResponse as ProtocolPairFeesResponse;
use white_whale_std::vault_network::vault::ProtocolFeesResponse as ProtocolVaultFeesResponse;
use white_whale_std::vault_network::vault_factory::VaultsResponse;

use crate::state::CONFIG;

/// Queries the [Config], which contains the owner address
pub fn query_config(deps: Deps) -> StdResult<Config> {
    let config = CONFIG.load(deps.storage)?;
    Ok(config)
}

/// Queries the fees in [Asset] for contracts or Factories defined by [FeesFor]
pub fn query_fees(deps: Deps, query_fees_for: FeesFor, all_time: bool) -> StdResult<Vec<Asset>> {
    let mut fees: Vec<Asset> = Vec::new();

    match query_fees_for {
        FeesFor::Contracts { mut contracts } => {
            contracts.dedup_by(|a, b| a.address == b.address);

            for contract in contracts {
                match contract.contract_type {
                    ContractType::Pool {} => {
                        let mut pair_fee =
                            query_fees_for_pair(&deps, contract.address.clone(), all_time)?;

                        fees.append(&mut pair_fee);
                    }
                    ContractType::Vault {} => {
                        let vault_fee =
                            query_fees_for_vault(&deps, contract.address.clone(), all_time)?;

                        fees.push(vault_fee);
                    }
                }
            }
        }
        FeesFor::Factory {
            factory_addr,
            factory_type,
        } => {
            let factory = deps.api.addr_validate(factory_addr.as_str())?;
            let mut assets = query_fees_for_factory(&deps, &factory, factory_type, all_time)?;

            fees.append(&mut assets);
        }
    }

    // accumulate fees, as the asset fees coming from different pairs, i.e. pair_fees,
    // would be duplicated in the fees vector
    fees = fees
        .into_iter()
        .fold(Vec::<Asset>::new(), |mut acc, asset| {
            let accumulated_asset = acc.iter_mut().find(|a| a.info == asset.info);
            match accumulated_asset {
                Some(accumulated_asset) => accumulated_asset.amount += asset.amount,
                None => acc.push(asset),
            }

            acc
        });

    Ok(fees)
}

/// Queries the fees for a given vault
fn query_fees_for_vault(deps: &Deps, vault: String, all_time: bool) -> StdResult<Asset> {
    let fees = deps
        .querier
        .query::<ProtocolVaultFeesResponse>(&QueryRequest::Wasm(WasmQuery::Smart {
            contract_addr: vault,
<<<<<<< HEAD
            msg: to_json_binary(&white_whale::vault_network::vault::QueryMsg::ProtocolFees {
                all_time,
            })?,
=======
            msg: to_json_binary(
                &white_whale_std::vault_network::vault::QueryMsg::ProtocolFees { all_time },
            )?,
>>>>>>> 44c1c400
        }))?
        .fees;

    Ok(fees)
}

/// Queries the fees for a given pair
fn query_fees_for_pair(deps: &Deps, pair: String, all_time: bool) -> StdResult<Vec<Asset>> {
    let fees = deps
        .querier
        .query::<ProtocolPairFeesResponse>(&QueryRequest::Wasm(WasmQuery::Smart {
            contract_addr: pair,
            msg: to_json_binary(&pool_network::pair::QueryMsg::ProtocolFees {
                all_time: Some(all_time),
                asset_id: None,
            })?,
        }))?
        .fees;

    Ok(fees)
}

/// Queries the fees collected by the children of the given factory
fn query_fees_for_factory(
    deps: &Deps,
    factory: &Addr,
    factory_type: FactoryType,
    all_time: bool,
) -> StdResult<Vec<Asset>> {
    let mut fees: Vec<Asset> = Vec::new();

    match factory_type {
        FactoryType::Vault { start_after, limit } => {
            let response: VaultsResponse =
                deps.querier.query(&QueryRequest::Wasm(WasmQuery::Smart {
                    contract_addr: factory.to_string(),
                    msg: to_json_binary(
<<<<<<< HEAD
                        &white_whale::vault_network::vault_factory::QueryMsg::Vaults {
=======
                        &white_whale_std::vault_network::vault_factory::QueryMsg::Vaults {
>>>>>>> 44c1c400
                            start_after,
                            limit,
                        },
                    )?,
                }))?;

            for vault_info in response.vaults {
                let vault_fee = query_fees_for_vault(deps, vault_info.vault, all_time)?;
                fees.push(vault_fee);
            }
        }
        FactoryType::Pool { start_after, limit } => {
            let response: PairsResponse =
                deps.querier.query(&QueryRequest::Wasm(WasmQuery::Smart {
                    contract_addr: factory.to_string(),
                    msg: to_json_binary(&pool_network::factory::QueryMsg::Pairs {
                        start_after,
                        limit,
                    })?,
                }))?;

            for pair in response.pairs {
                let mut pair_fees = query_fees_for_pair(deps, pair.contract_addr, all_time)?;
                fees.append(&mut pair_fees);
            }
        }
    }

    Ok(fees)
}

/// Queries the fee collector to get the distribution asset
pub(crate) fn query_distribution_asset(deps: Deps) -> StdResult<AssetInfo> {
    let config: Config = CONFIG.load(deps.storage)?;

    let fee_distributor_config: white_whale_std::fee_distributor::Config =
        deps.querier.query(&QueryRequest::Wasm(WasmQuery::Smart {
            contract_addr: config.fee_distributor.to_string(),
<<<<<<< HEAD
            msg: to_json_binary(&white_whale::fee_distributor::QueryMsg::Config {})?,
=======
            msg: to_json_binary(&white_whale_std::fee_distributor::QueryMsg::Config {})?,
>>>>>>> 44c1c400
        }))?;

    Ok(fee_distributor_config.distribution_asset)
}<|MERGE_RESOLUTION|>--- conflicted
+++ resolved
@@ -75,15 +75,9 @@
         .querier
         .query::<ProtocolVaultFeesResponse>(&QueryRequest::Wasm(WasmQuery::Smart {
             contract_addr: vault,
-<<<<<<< HEAD
-            msg: to_json_binary(&white_whale::vault_network::vault::QueryMsg::ProtocolFees {
-                all_time,
-            })?,
-=======
             msg: to_json_binary(
                 &white_whale_std::vault_network::vault::QueryMsg::ProtocolFees { all_time },
             )?,
->>>>>>> 44c1c400
         }))?
         .fees;
 
@@ -121,11 +115,7 @@
                 deps.querier.query(&QueryRequest::Wasm(WasmQuery::Smart {
                     contract_addr: factory.to_string(),
                     msg: to_json_binary(
-<<<<<<< HEAD
-                        &white_whale::vault_network::vault_factory::QueryMsg::Vaults {
-=======
                         &white_whale_std::vault_network::vault_factory::QueryMsg::Vaults {
->>>>>>> 44c1c400
                             start_after,
                             limit,
                         },
@@ -164,11 +154,7 @@
     let fee_distributor_config: white_whale_std::fee_distributor::Config =
         deps.querier.query(&QueryRequest::Wasm(WasmQuery::Smart {
             contract_addr: config.fee_distributor.to_string(),
-<<<<<<< HEAD
-            msg: to_json_binary(&white_whale::fee_distributor::QueryMsg::Config {})?,
-=======
             msg: to_json_binary(&white_whale_std::fee_distributor::QueryMsg::Config {})?,
->>>>>>> 44c1c400
         }))?;
 
     Ok(fee_distributor_config.distribution_asset)
