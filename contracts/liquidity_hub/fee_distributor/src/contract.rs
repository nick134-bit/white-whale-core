--- conflicted
+++ resolved
@@ -166,14 +166,10 @@
 
 #[cfg(not(tarpaulin_include))]
 #[cfg_attr(not(feature = "library"), entry_point)]
-<<<<<<< HEAD
-pub fn migrate(deps: DepsMut, _env: Env, _msg: MigrateMsg) -> Result<Response, ContractError> {
+pub fn migrate(mut deps: DepsMut, _env: Env, _msg: MigrateMsg) -> Result<Response, ContractError> {
     use white_whale::migrate_guards::check_contract_name;
 
     check_contract_name(deps.storage, CONTRACT_NAME.to_string())?;
-=======
-pub fn migrate(mut deps: DepsMut, _env: Env, _msg: MigrateMsg) -> Result<Response, ContractError> {
->>>>>>> 1ab3ed69
     let version: Version = CONTRACT_VERSION.parse()?;
     let storage_version: Version = get_contract_version(deps.storage)?.version.parse()?;
 
