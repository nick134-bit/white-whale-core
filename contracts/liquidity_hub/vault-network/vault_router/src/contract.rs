use classic_bindings::TerraQuery;
use cosmwasm_std::{entry_point, Binary, Deps, DepsMut, Env, MessageInfo, Response};
use cw2::{get_contract_version, set_contract_version};
use semver::Version;
use white_whale_std::vault_network::vault_router::{
    Config, ExecuteMsg, InstantiateMsg, MigrateMsg, QueryMsg,
};

use crate::err::{StdResult, VaultRouterError};
use crate::execute::{complete_loan, flash_loan, next_loan, update_config};
use crate::queries::get_config;
use crate::state::CONFIG;

const CONTRACT_NAME: &str = "white_whale-vault_router";
const CONTRACT_VERSION: &str = env!("CARGO_PKG_VERSION");

#[cfg_attr(not(feature = "library"), entry_point)]
pub fn instantiate(
    deps: DepsMut<TerraQuery>,
    _env: Env,
    _info: MessageInfo,
    msg: InstantiateMsg,
) -> StdResult<Response> {
    set_contract_version(deps.storage, CONTRACT_NAME, CONTRACT_VERSION)?;

    let config = Config {
        owner: deps.api.addr_validate(&msg.owner)?,
        vault_factory: deps.api.addr_validate(&msg.vault_factory_addr)?,
    };
    CONFIG.save(deps.storage, &config)?;

    Ok(Response::default())
}

#[cfg_attr(not(feature = "library"), entry_point)]
pub fn execute(
    deps: DepsMut<TerraQuery>,
    env: Env,
    info: MessageInfo,
    msg: ExecuteMsg,
) -> StdResult<Response> {
    match msg {
        ExecuteMsg::FlashLoan { assets, msgs } => flash_loan(deps, info, assets, msgs),
        ExecuteMsg::NextLoan {
            initiator,
            source_vault,
            source_vault_asset_info: source_vault_asset,
            payload,
            to_loan,
            loaned_assets,
        } => next_loan(
            deps,
            env,
            info,
            payload,
            initiator,
            source_vault,
            source_vault_asset,
            to_loan,
            loaned_assets,
        ),
        ExecuteMsg::CompleteLoan {
            initiator,
            loaned_assets,
        } => complete_loan(deps, env, info, initiator, loaned_assets),
        ExecuteMsg::UpdateConfig {
            owner,
            vault_factory_addr,
        } => update_config(deps, info, owner, vault_factory_addr),
    }
}

#[cfg(not(tarpaulin_include))]
#[cfg_attr(not(feature = "library"), entry_point)]
<<<<<<< HEAD
pub fn migrate(deps: DepsMut<TerraQuery>, _env: Env, _msg: MigrateMsg) -> StdResult<Response> {
    use white_whale::migrate_guards::check_contract_name;
=======
pub fn migrate(deps: DepsMut, _env: Env, _msg: MigrateMsg) -> StdResult<Response> {
    use white_whale_std::migrate_guards::check_contract_name;
>>>>>>> 44c1c400

    check_contract_name(deps.storage, CONTRACT_NAME.to_string())?;

    let version: Version = CONTRACT_VERSION.parse()?;
    let storage_version: Version = get_contract_version(deps.storage)?.version.parse()?;

    if storage_version >= version {
        return Err(VaultRouterError::MigrateInvalidVersion {
            current_version: storage_version,
            new_version: version,
        });
    }

    set_contract_version(deps.storage, CONTRACT_NAME, CONTRACT_VERSION)?;
    Ok(Response::default())
}

#[cfg_attr(not(feature = "library"), entry_point)]
pub fn query(deps: Deps<TerraQuery>, _env: Env, msg: QueryMsg) -> StdResult<Binary> {
    match msg {
        QueryMsg::Config {} => get_config(deps),
    }
}<|MERGE_RESOLUTION|>--- conflicted
+++ resolved
@@ -72,13 +72,8 @@
 
 #[cfg(not(tarpaulin_include))]
 #[cfg_attr(not(feature = "library"), entry_point)]
-<<<<<<< HEAD
 pub fn migrate(deps: DepsMut<TerraQuery>, _env: Env, _msg: MigrateMsg) -> StdResult<Response> {
-    use white_whale::migrate_guards::check_contract_name;
-=======
-pub fn migrate(deps: DepsMut, _env: Env, _msg: MigrateMsg) -> StdResult<Response> {
     use white_whale_std::migrate_guards::check_contract_name;
->>>>>>> 44c1c400
 
     check_contract_name(deps.storage, CONTRACT_NAME.to_string())?;
 
