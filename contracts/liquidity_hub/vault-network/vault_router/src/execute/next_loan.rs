use cosmwasm_std::{to_json_binary, Addr, CosmosMsg, DepsMut, Env, MessageInfo, Response, WasmMsg};
<<<<<<< HEAD
use white_whale::pool_network::asset::{Asset, AssetInfo};
=======
use white_whale_std::pool_network::asset::{Asset, AssetInfo};
>>>>>>> 44c1c400

use white_whale_std::vault_network::vault_router::ExecuteMsg;

use crate::err::{StdResult, VaultRouterError};
use crate::state::CONFIG;

#[allow(clippy::too_many_arguments)]
pub fn next_loan(
    deps: DepsMut,
    env: Env,
    info: MessageInfo,
    mut payload: Vec<CosmosMsg>,
    initiator: Addr,
    source_vault: String,
    source_vault_asset: AssetInfo,
    to_loan: Vec<(String, Asset)>,
    loaned_assets: Vec<(String, Asset)>,
) -> StdResult<Response> {
    // check that the source vault is executing this message and it is a vault created by the WW vault factory
    let config = CONFIG.load(deps.storage)?;

    let Some(queried_vault) = deps.querier.query_wasm_smart::<Option<String>>(
        config.vault_factory,
        &white_whale_std::vault_network::vault_factory::QueryMsg::Vault {
            asset_info: source_vault_asset,
        },
    )? else {
        return Err(VaultRouterError::Unauthorized {});
    };

    let validated_source_vault = deps.api.addr_validate(&source_vault)?;

    if info.sender != validated_source_vault
        || deps.api.addr_validate(&queried_vault)? != validated_source_vault
    {
        return Err(VaultRouterError::Unauthorized {});
    }

    let messages = match to_loan.split_first() {
        Some(((vault, asset), loans)) => {
            // loan next asset
            vec![WasmMsg::Execute {
                contract_addr: vault.clone(),
                funds: vec![],
<<<<<<< HEAD
                msg: to_json_binary(&white_whale::vault_network::vault::ExecuteMsg::FlashLoan {
                    amount: asset.amount,
                    msg: to_json_binary(&ExecuteMsg::NextLoan {
                        initiator,
                        source_vault: vault.to_string(),
                        source_vault_asset_info: asset.info.clone(),
                        to_loan: loans.to_vec(),
                        payload,
                        loaned_assets,
                    })?,
                })?,
=======
                msg: to_json_binary(
                    &white_whale_std::vault_network::vault::ExecuteMsg::FlashLoan {
                        amount: asset.amount,
                        msg: to_json_binary(&ExecuteMsg::NextLoan {
                            initiator,
                            source_vault: vault.to_string(),
                            source_vault_asset_info: asset.info.clone(),
                            to_loan: loans.to_vec(),
                            payload,
                            loaned_assets,
                        })?,
                    },
                )?,
>>>>>>> 44c1c400
            }
            .into()]
        }
        None => {
            payload.push(
                // pay back all the loans at the end
                WasmMsg::Execute {
                    contract_addr: env.contract.address.to_string(),
                    funds: vec![],
                    msg: to_json_binary(&ExecuteMsg::CompleteLoan {
                        initiator,
                        loaned_assets,
                    })?,
                }
                .into(),
            );

            payload
        }
    };

    Ok(Response::new()
        .add_messages(messages)
        .add_attributes(vec![("method", "next_loan")]))
}

#[cfg(test)]
mod tests {
    use cosmwasm_std::{coins, Addr};
    use cw_multi_test::Executor;
    use white_whale_std::pool_network::asset::AssetInfo;

    use white_whale_std::vault_network::vault_router::ExecuteMsg;

    use crate::err::VaultRouterError;
    use crate::tests::mock_instantiate::{app_mock_instantiate, AppInstantiateResponse};
    use crate::tests::{mock_admin, mock_app_with_balance};

    // Once the nested flashloan feature is enabled again, write proper tests covering payload verification,
    // order of execution, next_loan is called as it should with nested loans and so on.

    #[test]
    fn does_require_authorization() {
        let mut app = mock_app_with_balance(vec![(mock_admin(), coins(10_000, "uluna"))]);

        let AppInstantiateResponse {
            router_addr,
            factory_addr,
            ..
        } = app_mock_instantiate(&mut app);

        // try calling NextLoan with an unauthorized vault, i.e. one that doesn't exist on the factory
        let err = app
            .execute_contract(
                Addr::unchecked("unauthorized"),
                router_addr.clone(),
                &ExecuteMsg::NextLoan {
                    initiator: Addr::unchecked("initiator_addr"),
                    source_vault: "source_vault".to_string(),
                    source_vault_asset_info: AssetInfo::Token {
                        contract_addr: "non_existing".to_string(),
                    },
                    payload: vec![],
                    to_loan: vec![],
                    loaned_assets: vec![],
                },
                &[],
            )
            .unwrap_err();

        assert_eq!(
            err.downcast::<VaultRouterError>().unwrap(),
            VaultRouterError::Unauthorized {}
        );

        let luna_vault: Option<String> = app
            .wrap()
            .query_wasm_smart(
                factory_addr,
                &white_whale_std::vault_network::vault_factory::QueryMsg::Vault {
                    asset_info: AssetInfo::NativeToken {
                        denom: "uluna".to_string(),
                    },
                },
            )
            .unwrap();

        //query address of vault contract
        let err = app
            .execute_contract(
                Addr::unchecked("unauthorized"),
                router_addr,
                &ExecuteMsg::NextLoan {
                    initiator: Addr::unchecked("initiator_addr"),
                    source_vault: luna_vault.unwrap(),
                    source_vault_asset_info: AssetInfo::NativeToken {
                        denom: "uluna".to_string(),
                    },
                    payload: vec![],
                    to_loan: vec![],
                    loaned_assets: vec![],
                },
                &[],
            )
            .unwrap_err();

        assert_eq!(
            err.downcast::<VaultRouterError>().unwrap(),
            VaultRouterError::Unauthorized {}
        );
    }
}<|MERGE_RESOLUTION|>--- conflicted
+++ resolved
@@ -1,9 +1,5 @@
 use cosmwasm_std::{to_json_binary, Addr, CosmosMsg, DepsMut, Env, MessageInfo, Response, WasmMsg};
-<<<<<<< HEAD
-use white_whale::pool_network::asset::{Asset, AssetInfo};
-=======
 use white_whale_std::pool_network::asset::{Asset, AssetInfo};
->>>>>>> 44c1c400
 
 use white_whale_std::vault_network::vault_router::ExecuteMsg;
 
@@ -48,19 +44,6 @@
             vec![WasmMsg::Execute {
                 contract_addr: vault.clone(),
                 funds: vec![],
-<<<<<<< HEAD
-                msg: to_json_binary(&white_whale::vault_network::vault::ExecuteMsg::FlashLoan {
-                    amount: asset.amount,
-                    msg: to_json_binary(&ExecuteMsg::NextLoan {
-                        initiator,
-                        source_vault: vault.to_string(),
-                        source_vault_asset_info: asset.info.clone(),
-                        to_loan: loans.to_vec(),
-                        payload,
-                        loaned_assets,
-                    })?,
-                })?,
-=======
                 msg: to_json_binary(
                     &white_whale_std::vault_network::vault::ExecuteMsg::FlashLoan {
                         amount: asset.amount,
@@ -74,7 +57,6 @@
                         })?,
                     },
                 )?,
->>>>>>> 44c1c400
             }
             .into()]
         }
