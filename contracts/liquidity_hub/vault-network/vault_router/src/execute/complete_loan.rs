--- conflicted
+++ resolved
@@ -1,8 +1,5 @@
 use classic_bindings::TerraQuery;
-use cosmwasm_std::{
-    attr, coins, to_json_binary, Addr, BankMsg, CosmosMsg, DepsMut, Env, MessageInfo, Response,
-    WasmMsg,
-};
+use cosmwasm_std::{attr, Addr, CosmosMsg, DepsMut, Env, MessageInfo, Response};
 use white_whale_std::pool_network::asset::{Asset, AssetInfo};
 use white_whale_std::vault_network::vault::PaybackAmountResponse;
 
@@ -75,34 +72,13 @@
                 }
             })?;
 
-            attributes.push(attr(
-                "payback_amount",
-                payback_amount.to_string(),
-            ));
+            attributes.push(attr("payback_amount", payback_amount.to_string()));
             attributes.push(attr("profit_amount", profit_amount.to_string()));
 
             let mut response_messages: Vec<CosmosMsg> = vec![];
-<<<<<<< HEAD
             let payback_loan_asset = Asset {
                 info: loaned_asset.info.clone(),
                 amount: payback_amount,
-=======
-            let payback_loan_msg: StdResult<CosmosMsg> = match loaned_asset.info.clone() {
-                AssetInfo::NativeToken { denom } => Ok(BankMsg::Send {
-                    to_address: vault,
-                    amount: coins(payback_amount.payback_amount.u128(), denom),
-                }
-                .into()),
-                AssetInfo::Token { contract_addr } => Ok(WasmMsg::Execute {
-                    contract_addr,
-                    funds: vec![],
-                    msg: to_json_binary(&cw20::Cw20ExecuteMsg::Transfer {
-                        recipient: vault,
-                        amount: payback_amount.payback_amount,
-                    })?,
-                }
-                .into()),
->>>>>>> 44c1c400
             };
 
             let payback_loan_msg =
@@ -112,27 +88,9 @@
 
             // add profit message if non-zero profit
             if !profit_amount.is_zero() {
-<<<<<<< HEAD
                 let profit_asset = Asset {
-                    info: loaned_asset.info.clone(),
-                    amount: profit_amount.clone(),
-=======
-                let profit_payback_msg: StdResult<CosmosMsg> = match loaned_asset.info {
-                    AssetInfo::NativeToken { denom } => Ok(BankMsg::Send {
-                        to_address: initiator.clone().into_string(),
-                        amount: coins(profit_amount.u128(), denom),
-                    }
-                    .into()),
-                    AssetInfo::Token { contract_addr } => Ok(WasmMsg::Execute {
-                        contract_addr,
-                        funds: vec![],
-                        msg: to_json_binary(&cw20::Cw20ExecuteMsg::Transfer {
-                            recipient: initiator.clone().into_string(),
-                            amount: profit_amount,
-                        })?,
-                    }
-                    .into()),
->>>>>>> 44c1c400
+                    info: loaned_asset.info,
+                    amount: profit_amount,
                 };
 
                 let profit_payback_msg = profit_asset.into_msg(&deps.querier, initiator.clone());
@@ -150,7 +108,6 @@
         .add_attributes(attributes))
 }
 
-<<<<<<< HEAD
 // #[cfg(test)]
 // #[cfg(not(target_arch = "wasm32"))]
 // mod tests {
@@ -471,326 +428,4 @@
 //             VaultRouterError::Unauthorized {}
 //         );
 //     }
-// }
-=======
-#[cfg(test)]
-mod tests {
-    use cosmwasm_std::{coin, coins, Uint128};
-    use cw_multi_test::Executor;
-    use white_whale_std::pool_network::asset::{Asset, AssetInfo};
-    use white_whale_std::vault_network::vault_router::ExecuteMsg;
-
-    use crate::{
-        err::VaultRouterError,
-        tests::{
-            mock_admin, mock_app_with_balance, mock_creator,
-            mock_instantiate::{app_mock_instantiate, AppInstantiateResponse},
-        },
-    };
-
-    #[test]
-    fn does_handle_native_zero_profit_loan() {
-        let mut app = mock_app_with_balance(vec![(mock_admin(), coins(10_532, "uluna"))]);
-
-        let AppInstantiateResponse {
-            router_addr,
-            native_vault_addr,
-            ..
-        } = app_mock_instantiate(&mut app);
-
-        // should succeed at paying back loan
-        // first give the router the 500 + 32 payback amount
-        app.send_tokens(mock_admin(), router_addr.clone(), &coins(532, "uluna"))
-            .unwrap();
-
-        app.execute_contract(
-            router_addr.clone(),
-            router_addr,
-            &ExecuteMsg::CompleteLoan {
-                initiator: mock_creator().sender,
-                loaned_assets: vec![(
-                    native_vault_addr.clone().into_string(),
-                    Asset {
-                        amount: Uint128::new(500),
-                        info: AssetInfo::NativeToken {
-                            denom: "uluna".to_string(),
-                        },
-                    },
-                )],
-            },
-            &[],
-        )
-        .unwrap();
-
-        // native vault should have the 10k deposit + 532 returned from loan
-        assert_eq!(
-            app.wrap()
-                .query_balance(native_vault_addr, "uluna")
-                .unwrap(),
-            coin(10_532, "uluna")
-        );
-    }
-
-    #[test]
-    fn does_handle_native_profit_loan() {
-        let mut app = mock_app_with_balance(vec![(mock_admin(), coins(11_000, "uluna"))]);
-
-        let AppInstantiateResponse {
-            router_addr,
-            native_vault_addr,
-            ..
-        } = app_mock_instantiate(&mut app);
-
-        // should succeed at paying back loan
-        // payback amount is 532, but there is an excess profit of 468
-        app.send_tokens(mock_admin(), router_addr.clone(), &coins(1_000, "uluna"))
-            .unwrap();
-
-        app.execute_contract(
-            router_addr.clone(),
-            router_addr,
-            &ExecuteMsg::CompleteLoan {
-                initiator: mock_creator().sender,
-                loaned_assets: vec![(
-                    native_vault_addr.clone().into_string(),
-                    Asset {
-                        amount: Uint128::new(500),
-                        info: AssetInfo::NativeToken {
-                            denom: "uluna".to_string(),
-                        },
-                    },
-                )],
-            },
-            &[],
-        )
-        .unwrap();
-
-        // native vault should have the 10k deposit + 532 returned from loan
-        assert_eq!(
-            app.wrap()
-                .query_balance(native_vault_addr, "uluna")
-                .unwrap(),
-            coin(10_532, "uluna")
-        );
-
-        // profit should have been returned back to loan creator
-        assert_eq!(
-            app.wrap()
-                .query_balance(mock_creator().sender, "uluna")
-                .unwrap(),
-            coin(468, "uluna")
-        );
-    }
-
-    #[test]
-    fn does_handle_token_zero_profit_loan() {
-        let mut app = mock_app_with_balance(vec![(mock_admin(), coins(10_000, "uluna"))]);
-
-        let AppInstantiateResponse {
-            router_addr,
-            token_addr,
-            token_vault_addr,
-            ..
-        } = app_mock_instantiate(&mut app);
-
-        // should succeed at paying back loan
-        // first give the router the 500 + 32 payback amount
-        app.execute_contract(
-            mock_admin(),
-            token_addr.clone(),
-            &cw20::Cw20ExecuteMsg::Transfer {
-                recipient: router_addr.clone().into_string(),
-                amount: Uint128::new(532),
-            },
-            &[],
-        )
-        .unwrap();
-
-        app.execute_contract(
-            router_addr.clone(),
-            router_addr,
-            &ExecuteMsg::CompleteLoan {
-                initiator: mock_creator().sender,
-                loaned_assets: vec![(
-                    token_vault_addr.clone().into_string(),
-                    Asset {
-                        amount: Uint128::new(500),
-                        info: AssetInfo::Token {
-                            contract_addr: token_addr.clone().into_string(),
-                        },
-                    },
-                )],
-            },
-            &[],
-        )
-        .unwrap();
-
-        // token vault should have the 10k deposit + 532 returned from loan
-        let vault_balance: cw20::BalanceResponse = app
-            .wrap()
-            .query_wasm_smart(
-                token_addr,
-                &cw20::Cw20QueryMsg::Balance {
-                    address: token_vault_addr.into_string(),
-                },
-            )
-            .unwrap();
-        assert_eq!(vault_balance.balance.u128(), 10_532);
-    }
-
-    #[test]
-    fn does_handle_token_profit_loan() {
-        let mut app = mock_app_with_balance(vec![(mock_admin(), coins(10_000, "uluna"))]);
-
-        let AppInstantiateResponse {
-            router_addr,
-            token_addr,
-            token_vault_addr,
-            ..
-        } = app_mock_instantiate(&mut app);
-
-        // should succeed at paying back loan
-        // payback amount is 532, but there is an excess profit of 468
-        app.execute_contract(
-            mock_admin(),
-            token_addr.clone(),
-            &cw20::Cw20ExecuteMsg::Transfer {
-                recipient: router_addr.clone().into_string(),
-                amount: Uint128::new(1_000),
-            },
-            &[],
-        )
-        .unwrap();
-
-        app.execute_contract(
-            router_addr.clone(),
-            router_addr,
-            &ExecuteMsg::CompleteLoan {
-                initiator: mock_creator().sender,
-                loaned_assets: vec![(
-                    token_vault_addr.clone().into_string(),
-                    Asset {
-                        amount: Uint128::new(500),
-                        info: AssetInfo::Token {
-                            contract_addr: token_addr.clone().into_string(),
-                        },
-                    },
-                )],
-            },
-            &[],
-        )
-        .unwrap();
-
-        // token vault should have the 10k deposit + 532 returned from loan
-        let vault_balance: cw20::BalanceResponse = app
-            .wrap()
-            .query_wasm_smart(
-                token_addr.clone(),
-                &cw20::Cw20QueryMsg::Balance {
-                    address: token_vault_addr.into_string(),
-                },
-            )
-            .unwrap();
-        assert_eq!(vault_balance.balance.u128(), 10_532);
-
-        // profit should have been returned back to loan creator
-        let user_balance: cw20::BalanceResponse = app
-            .wrap()
-            .query_wasm_smart(
-                token_addr,
-                &cw20::Cw20QueryMsg::Balance {
-                    address: mock_creator().sender.into_string(),
-                },
-            )
-            .unwrap();
-        assert_eq!(user_balance.balance.u128(), 468);
-    }
-
-    #[test]
-    fn does_error_on_negative_profit() {
-        let mut app = mock_app_with_balance(vec![(mock_admin(), coins(10_005, "uluna"))]);
-
-        let AppInstantiateResponse {
-            router_addr,
-            native_vault_addr,
-            ..
-        } = app_mock_instantiate(&mut app);
-
-        // give the router 5 uluna
-        app.send_tokens(mock_admin(), router_addr.clone(), &coins(5, "uluna"))
-            .unwrap();
-
-        // now try to complete loan
-        let err = app
-            .execute_contract(
-                router_addr.clone(),
-                router_addr,
-                &ExecuteMsg::CompleteLoan {
-                    initiator: mock_creator().sender,
-                    loaned_assets: vec![(
-                        native_vault_addr.into_string(),
-                        Asset {
-                            amount: Uint128::new(1_000),
-                            info: AssetInfo::NativeToken {
-                                denom: "uluna".to_string(),
-                            },
-                        },
-                    )],
-                },
-                &[],
-            )
-            .unwrap_err();
-
-        assert_eq!(
-            err.downcast::<VaultRouterError>().unwrap(),
-            VaultRouterError::NegativeProfit {
-                input: Asset {
-                    amount: Uint128::new(1_000),
-                    info: AssetInfo::NativeToken {
-                        denom: "uluna".to_string()
-                    }
-                },
-                output_amount: Uint128::new(5),
-                required_amount: Uint128::new(1_066)
-            }
-        );
-    }
-
-    #[test]
-    fn does_require_authorization() {
-        let mut app = mock_app_with_balance(vec![(mock_admin(), coins(10_000, "uluna"))]);
-
-        let AppInstantiateResponse {
-            router_addr,
-            native_vault_addr,
-            ..
-        } = app_mock_instantiate(&mut app);
-
-        // now try to complete loan from unauthorized addr
-        let err = app
-            .execute_contract(
-                mock_creator().sender,
-                router_addr,
-                &ExecuteMsg::CompleteLoan {
-                    initiator: mock_creator().sender,
-                    loaned_assets: vec![(
-                        native_vault_addr.into_string(),
-                        Asset {
-                            amount: Uint128::new(1_000),
-                            info: AssetInfo::NativeToken {
-                                denom: "uluna".to_string(),
-                            },
-                        },
-                    )],
-                },
-                &[],
-            )
-            .unwrap_err();
-
-        assert_eq!(
-            err.downcast::<VaultRouterError>().unwrap(),
-            VaultRouterError::Unauthorized {}
-        );
-    }
-}
->>>>>>> 44c1c400
+// }