use cosmwasm_std::{to_json_binary, CosmosMsg, DepsMut, MessageInfo, Response, WasmMsg};

use white_whale_std::pool_network::asset::Asset;
use white_whale_std::vault_network::vault_router::ExecuteMsg;

use crate::{
    err::{StdResult, VaultRouterError},
    state::CONFIG,
};

/// Performs a flash-loan by finding the vault addresses, loaning the assets,
/// running the messages the user wants, and finally returning the assets to the
/// vault.
pub fn flash_loan(
    deps: DepsMut,
    info: MessageInfo,
    assets: Vec<Asset>,
    msgs: Vec<CosmosMsg>,
) -> StdResult<Response> {
    let config = CONFIG.load(deps.storage)?;

    if assets.len() > 1 {
        return Err(VaultRouterError::NestedFlashLoansDisabled {});
    }

    // get the vaults to perform loans for
    let vaults = assets
        .into_iter()
        .map(|asset| {
            // query factory for address
            let address: Option<String> = deps.querier.query_wasm_smart(
                config.vault_factory.clone(),
                &white_whale_std::vault_network::vault_factory::QueryMsg::Vault {
                    asset_info: asset.info.clone(),
                },
            )?;

            // return InvalidAsset if address doesn't exist
            let address = address.ok_or(VaultRouterError::InvalidAsset {
                asset: asset.clone(),
            })?;

            Ok((address, asset))
        })
        .collect::<StdResult<Vec<_>>>()?;

    let mut messages: Vec<CosmosMsg> = vec![];

    // run all the loans
    if let Some(((vault, asset), next_vaults)) = vaults.split_first() {
        messages.push(
            WasmMsg::Execute {
                contract_addr: vault.to_string(),
<<<<<<< HEAD
                msg: to_json_binary(&white_whale::vault_network::vault::ExecuteMsg::FlashLoan {
                    amount: asset.amount,
                    msg: to_json_binary(&ExecuteMsg::NextLoan {
                        initiator: info.sender,
                        source_vault: vault.to_string(),
                        source_vault_asset_info: asset.info.clone(),
                        to_loan: next_vaults.to_vec(),
                        payload: msgs,
                        loaned_assets: vaults,
                    })?,
                })?,
=======
                msg: to_json_binary(
                    &white_whale_std::vault_network::vault::ExecuteMsg::FlashLoan {
                        amount: asset.amount,
                        msg: to_json_binary(&ExecuteMsg::NextLoan {
                            initiator: info.sender,
                            source_vault: vault.to_string(),
                            source_vault_asset_info: asset.info.clone(),
                            to_loan: next_vaults.to_vec(),
                            payload: msgs,
                            loaned_assets: vaults,
                        })?,
                    },
                )?,
>>>>>>> 44c1c400
                funds: vec![],
            }
            .into(),
        );
    }

    Ok(Response::new()
        .add_messages(messages)
        .add_attributes(vec![("method", "flash_loan")]))
}

#[cfg(test)]
mod tests {
    use cosmwasm_std::{
        coins, from_json, to_json_binary, Attribute, BankMsg, CosmosMsg, Event, Response, Uint128,
        WasmMsg,
    };
    use cw_multi_test::Executor;

    use white_whale_std::pool_network::asset::{Asset, AssetInfo};
    use white_whale_std::vault_network::vault_router::ExecuteMsg;

    use crate::{
        err::VaultRouterError,
        tests::{
            create_dummy_contract, mock_admin, mock_app_with_balance, mock_creator, mock_execute,
            mock_instantiate::{app_mock_instantiate, AppInstantiateResponse},
        },
    };

    #[test]
    fn does_succeed() {
        let mut app = mock_app_with_balance(vec![(mock_admin(), coins(10_066, "uluna"))]);
        let AppInstantiateResponse { router_addr, .. } = app_mock_instantiate(&mut app);

        let dummy_contract_addr = create_dummy_contract(&mut app);
        let transfer_amount = 66u128;

        // give the dummy contract a bunch of extra stuff to pay with
        app.send_tokens(
            mock_admin(),
            dummy_contract_addr.clone(),
            &coins(transfer_amount, "uluna"),
        )
        .unwrap();

        let payload = vec![WasmMsg::Execute {
            contract_addr: dummy_contract_addr.clone().into_string(),
            msg: to_json_binary(&crate::tests::ExecuteMsg::Send {
                to_address: router_addr.clone(),
                amount: coins(transfer_amount, "uluna"),
            })
            .unwrap(),
            funds: vec![],
        }
        .into()];

        // run a successful flash-loan
        let res = app
            .execute_contract(
                mock_creator().sender,
                router_addr.clone(),
                &ExecuteMsg::FlashLoan {
                    assets: vec![Asset {
                        amount: Uint128::new(1_000),
                        info: AssetInfo::NativeToken {
                            denom: "uluna".to_string(),
                        },
                    }],
                    msgs: payload.clone(),
                },
                &[],
            )
            .unwrap();

        // verify payload was executed
        let payload_amount = match payload.first().unwrap() {
            CosmosMsg::Wasm(WasmMsg::Execute { msg, .. }) => {
                let msg: crate::tests::ExecuteMsg = from_json(msg).unwrap();
                match msg {
                    crate::tests::ExecuteMsg::Send { amount, .. } => amount,
                }
            }
            _ => panic!("Unexpected message"),
        };

        let payload_event = res
            .events
            .iter()
            .find(|event| {
                event.ty == "transfer"
                    && event.attributes.contains(&Attribute {
                        key: "amount".to_string(),
                        value: payload_amount.first().unwrap().to_string(),
                    })
            })
            .unwrap()
            .clone();

        let expected_payload_event = Event::new("transfer").add_attributes(vec![
            Attribute {
                key: "recipient".to_string(),
                value: router_addr.to_string(),
            },
            Attribute {
                key: "sender".to_string(),
                value: dummy_contract_addr.to_string(),
            },
            Attribute {
                key: "amount".to_string(),
                value: payload_amount.first().unwrap().to_string(),
            },
        ]);

        assert_eq!(payload_event, expected_payload_event);
    }

    #[test]
    fn does_reject_invalid_asset() {
        let mut app = mock_app_with_balance(vec![(mock_admin(), coins(10_000, "uluna"))]);
        let AppInstantiateResponse { router_addr, .. } = app_mock_instantiate(&mut app);

        let borrow_asset = Asset {
            amount: Uint128::new(1_000),
            info: AssetInfo::NativeToken {
                denom: "ukrw".to_string(),
            },
        };

        let err: VaultRouterError = app
            .execute_contract(
                mock_creator().sender,
                router_addr,
                &ExecuteMsg::FlashLoan {
                    assets: vec![borrow_asset.clone()],
                    msgs: vec![],
                },
                &[],
            )
            .unwrap_err()
            .downcast()
            .unwrap();

        assert_eq!(
            err,
            VaultRouterError::InvalidAsset {
                asset: borrow_asset
            }
        );
    }

    #[test]
    fn does_allow_empty_loan() {
        let msgs: Vec<CosmosMsg> = vec![BankMsg::Send {
            to_address: mock_creator().sender.into_string(),
            amount: coins(1, "uluna"),
        }
        .into()];

        let (res, ..) = mock_execute(
            "vault_factory",
            ExecuteMsg::FlashLoan {
                assets: vec![],
                msgs,
            },
        );

        // should not add the messages to run unless it loaned one asset
        assert_eq!(
            res.unwrap(),
            Response::new().add_attributes(vec![("method", "flash_loan")])
        )
    }

    #[test]
    fn does_not_allow_nested_flashloans() {
        let mut app = mock_app_with_balance(vec![(mock_admin(), coins(10_000, "uluna"))]);
        let AppInstantiateResponse { router_addr, .. } = app_mock_instantiate(&mut app);

        // try borrowing multiple assets, i.e. taking out nested flashloans
        let err = app
            .execute_contract(
                mock_creator().sender,
                router_addr,
                &ExecuteMsg::FlashLoan {
                    assets: vec![
                        Asset {
                            amount: Uint128::new(1_000),
                            info: AssetInfo::NativeToken {
                                denom: "uluna".to_string(),
                            },
                        },
                        Asset {
                            amount: Uint128::new(1_000),
                            info: AssetInfo::NativeToken {
                                denom: "uluna".to_string(),
                            },
                        },
                    ],
                    msgs: vec![],
                },
                &[],
            )
            .unwrap_err();

        assert_eq!(
            err.downcast::<VaultRouterError>().unwrap(),
            VaultRouterError::NestedFlashLoansDisabled {}
        );
    }

    #[test]
    fn verify_events() {
        let mut app = mock_app_with_balance(vec![(mock_admin(), coins(10_066, "uluna"))]);
        let AppInstantiateResponse {
            router_addr,
            native_vault_addr,
            ..
        } = app_mock_instantiate(&mut app);

        let dummy_contract_addr = create_dummy_contract(&mut app);
        let transfer_amount = 66u128;
        let flashloan_amount = 1_000u128;

        // give the dummy contract a bunch of extra stuff to pay with
        app.send_tokens(
            mock_admin(),
            dummy_contract_addr.clone(),
            &coins(transfer_amount, "uluna"),
        )
        .unwrap();

        let payload = vec![WasmMsg::Execute {
            contract_addr: dummy_contract_addr.clone().into_string(),
            msg: to_json_binary(&crate::tests::ExecuteMsg::Send {
                to_address: router_addr.clone(),
                amount: coins(transfer_amount, "uluna"),
            })
            .unwrap(),
            funds: vec![],
        }
        .into()];

        // run a successful flash-loan
        let res = app
            .execute_contract(
                mock_creator().sender,
                router_addr.clone(),
                &ExecuteMsg::FlashLoan {
                    assets: vec![Asset {
                        amount: Uint128::new(flashloan_amount),
                        info: AssetInfo::NativeToken {
                            denom: "uluna".to_string(),
                        },
                    }],
                    msgs: payload.clone(),
                },
                &[],
            )
            .unwrap();

        let payload_amount = match payload.first().unwrap() {
            CosmosMsg::Wasm(WasmMsg::Execute { msg, .. }) => {
                let msg: crate::tests::ExecuteMsg = from_json(msg).unwrap();
                match msg {
                    crate::tests::ExecuteMsg::Send { amount, .. } => amount,
                }
            }
            _ => panic!("Unexpected message"),
        };

        // verify messages where executed in the right order
        let events = res.events;
        let expected_events = vec![
            Event::new("execute").add_attribute("_contract_address", router_addr.to_string()),
            Event::new("wasm").add_attributes(vec![
                Attribute {
                    key: "_contract_address".to_string(),
                    value: router_addr.to_string(),
                },
                Attribute {
                    key: "method".to_string(),
                    value: "flash_loan".to_string(),
                },
            ]),
            Event::new("execute").add_attribute("_contract_address", native_vault_addr.to_string()),
            Event::new("wasm").add_attributes(vec![
                Attribute {
                    key: "_contract_address".to_string(),
                    value: native_vault_addr.to_string(),
                },
                Attribute {
                    key: "method".to_string(),
                    value: "flash_loan".to_string(),
                },
                Attribute {
                    key: "amount".to_string(),
                    value: flashloan_amount.to_string(),
                },
            ]),
            Event::new("execute").add_attribute("_contract_address", router_addr.to_string()),
            Event::new("wasm").add_attributes(vec![
                Attribute {
                    key: "_contract_address".to_string(),
                    value: router_addr.to_string(),
                },
                Attribute {
                    key: "method".to_string(),
                    value: "next_loan".to_string(),
                },
            ]),
            Event::new("execute")
                .add_attribute("_contract_address", dummy_contract_addr.to_string()),
            Event::new("transfer").add_attributes(vec![
                Attribute {
                    key: "recipient".to_string(),
                    value: router_addr.to_string(),
                },
                Attribute {
                    key: "sender".to_string(),
                    value: dummy_contract_addr.to_string(),
                },
                Attribute {
                    key: "amount".to_string(),
                    value: payload_amount.first().unwrap().to_string(),
                },
            ]),
            Event::new("execute").add_attribute("_contract_address", router_addr.to_string()),
            Event::new("wasm").add_attributes(vec![
                Attribute {
                    key: "_contract_address".to_string(),
                    value: router_addr.to_string(),
                },
                Attribute {
                    key: "method".to_string(),
                    value: "complete_loan".to_string(),
                },
                Attribute {
                    key: "payback_amount".to_string(),
                    value: "1066".to_string(),
                },
                Attribute {
                    key: "profit_amount".to_string(),
                    value: "0".to_string(),
                },
            ]),
            Event::new("transfer").add_attributes(vec![
                Attribute {
                    key: "recipient".to_string(),
                    value: native_vault_addr.to_string(),
                },
                Attribute {
                    key: "sender".to_string(),
                    value: router_addr.to_string(),
                },
                Attribute {
                    key: "amount".to_string(),
                    value: coins(transfer_amount + flashloan_amount, "uluna")
                        .first()
                        .unwrap()
                        .to_string(),
                },
            ]),
            Event::new("execute").add_attribute("_contract_address", native_vault_addr.to_string()),
            Event::new("wasm").add_attributes(vec![
                Attribute {
                    key: "_contract_address".to_string(),
                    value: native_vault_addr.to_string(),
                },
                Attribute {
                    key: "method".to_string(),
                    value: "after_trade".to_string(),
                },
                Attribute {
                    key: "profit".to_string(),
                    value: "0".to_string(),
                },
                Attribute {
                    key: "protocol_fee".to_string(),
                    value: (transfer_amount / 2).to_string(),
                },
                Attribute {
                    key: "flash_loan_fee".to_string(),
                    value: (transfer_amount / 2).to_string(),
                },
                Attribute {
                    key: "burn_fee".to_string(),
                    value: 0u128.to_string(),
                },
            ]),
        ];

        assert_eq!(events, expected_events);
    }
}<|MERGE_RESOLUTION|>--- conflicted
+++ resolved
@@ -51,19 +51,6 @@
         messages.push(
             WasmMsg::Execute {
                 contract_addr: vault.to_string(),
-<<<<<<< HEAD
-                msg: to_json_binary(&white_whale::vault_network::vault::ExecuteMsg::FlashLoan {
-                    amount: asset.amount,
-                    msg: to_json_binary(&ExecuteMsg::NextLoan {
-                        initiator: info.sender,
-                        source_vault: vault.to_string(),
-                        source_vault_asset_info: asset.info.clone(),
-                        to_loan: next_vaults.to_vec(),
-                        payload: msgs,
-                        loaned_assets: vaults,
-                    })?,
-                })?,
-=======
                 msg: to_json_binary(
                     &white_whale_std::vault_network::vault::ExecuteMsg::FlashLoan {
                         amount: asset.amount,
@@ -77,7 +64,6 @@
                         })?,
                     },
                 )?,
->>>>>>> 44c1c400
                 funds: vec![],
             }
             .into(),
