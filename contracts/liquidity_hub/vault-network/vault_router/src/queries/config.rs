<<<<<<< HEAD
use classic_bindings::TerraQuery;
use cosmwasm_std::{to_binary, Binary, Deps};
=======
use cosmwasm_std::{to_json_binary, Binary, Deps};
>>>>>>> 44c1c400

use crate::{err::StdResult, state::CONFIG};

/// Retrieves the contract configuration stored in state.
pub fn get_config(deps: Deps<TerraQuery>) -> StdResult<Binary> {
    let config = CONFIG.load(deps.storage)?;

    Ok(to_json_binary(&config)?)
}

<<<<<<< HEAD
// #[cfg(test)]
// #[cfg(not(target_arch = "wasm32"))]
// mod test {
//     use cosmwasm_std::Addr;
//     use white_whale::vault_network::vault_router::{Config, QueryMsg};
//
//     use crate::tests::{mock_creator, mock_query};
//
//     #[test]
//     fn does_get_config() {
//         let (config, ..) = mock_query::<Config>("factory_addr".to_string(), QueryMsg::Config {});
//
//         assert_eq!(
//             config,
//             Config {
//                 owner: mock_creator().sender,
//                 vault_factory: Addr::unchecked("factory_addr"),
//             }
//         );
//     }
// }
=======
#[cfg(test)]
mod test {
    use cosmwasm_std::Addr;
    use white_whale_std::vault_network::vault_router::{Config, QueryMsg};

    use crate::tests::{mock_creator, mock_query};

    #[test]
    fn does_get_config() {
        let (config, ..) = mock_query::<Config>("factory_addr".to_string(), QueryMsg::Config {});

        assert_eq!(
            config,
            Config {
                owner: mock_creator().sender,
                vault_factory: Addr::unchecked("factory_addr"),
            }
        );
    }
}
>>>>>>> 44c1c400
<|MERGE_RESOLUTION|>--- conflicted
+++ resolved
@@ -1,9 +1,5 @@
-<<<<<<< HEAD
 use classic_bindings::TerraQuery;
-use cosmwasm_std::{to_binary, Binary, Deps};
-=======
 use cosmwasm_std::{to_json_binary, Binary, Deps};
->>>>>>> 44c1c400
 
 use crate::{err::StdResult, state::CONFIG};
 
@@ -14,7 +10,6 @@
     Ok(to_json_binary(&config)?)
 }
 
-<<<<<<< HEAD
 // #[cfg(test)]
 // #[cfg(not(target_arch = "wasm32"))]
 // mod test {
@@ -35,26 +30,4 @@
 //             }
 //         );
 //     }
-// }
-=======
-#[cfg(test)]
-mod test {
-    use cosmwasm_std::Addr;
-    use white_whale_std::vault_network::vault_router::{Config, QueryMsg};
-
-    use crate::tests::{mock_creator, mock_query};
-
-    #[test]
-    fn does_get_config() {
-        let (config, ..) = mock_query::<Config>("factory_addr".to_string(), QueryMsg::Config {});
-
-        assert_eq!(
-            config,
-            Config {
-                owner: mock_creator().sender,
-                vault_factory: Addr::unchecked("factory_addr"),
-            }
-        );
-    }
-}
->>>>>>> 44c1c400
+// }