--- conflicted
+++ resolved
@@ -69,7 +69,6 @@
     ]))
 }
 
-<<<<<<< HEAD
 // #[cfg(test)]
 // #[cfg(not(target_arch = "wasm32"))]
 // mod test {
@@ -304,240 +303,4 @@
 //             }
 //         );
 //     }
-// }
-=======
-#[cfg(test)]
-mod test {
-    use cosmwasm_std::{
-        testing::{mock_dependencies, mock_env, mock_info},
-        Addr, Decimal, Response, StdError, Uint128,
-    };
-
-    use white_whale_std::fee::{Fee, VaultFee};
-    use white_whale_std::pool_network::asset::AssetInfo;
-    use white_whale_std::vault_network::vault::{Config, UpdateConfigParams};
-
-    use crate::{
-        contract::execute,
-        error::VaultError,
-        state::CONFIG,
-        tests::{get_fees, mock_creator, mock_instantiate::mock_instantiate},
-    };
-
-    #[test]
-    fn fails_on_unauthorized_change() {
-        let (mut deps, env) = mock_instantiate(
-            2,
-            AssetInfo::NativeToken {
-                denom: "uluna".to_string(),
-            },
-            false,
-        );
-
-        let res = execute(
-            deps.as_mut(),
-            env,
-            mock_info("unauthorized", &[]),
-            white_whale_std::vault_network::vault::ExecuteMsg::UpdateConfig(UpdateConfigParams {
-                flash_loan_enabled: None,
-                deposit_enabled: None,
-                withdraw_enabled: None,
-                new_owner: None,
-                new_fee_collector_addr: None,
-                new_vault_fees: None,
-            }),
-        );
-
-        assert_eq!(res.unwrap_err(), VaultError::Unauthorized {});
-    }
-
-    #[test]
-    fn does_not_change_if_none() {
-        let mut deps = mock_dependencies();
-        let env = mock_env();
-
-        let config = Config {
-            owner: mock_creator().sender,
-            asset_info: AssetInfo::NativeToken {
-                denom: "uluna".to_string(),
-            },
-            lp_asset: AssetInfo::Token {
-                contract_addr: "lp_token".to_string(),
-            },
-            deposit_enabled: false,
-            flash_loan_enabled: false,
-            withdraw_enabled: false,
-            fee_collector_addr: Addr::unchecked("fee_collector"),
-            fees: get_fees(),
-        };
-
-        CONFIG.save(&mut deps.storage, &config).unwrap();
-
-        let res = execute(
-            deps.as_mut(),
-            env,
-            mock_creator(),
-            white_whale_std::vault_network::vault::ExecuteMsg::UpdateConfig(UpdateConfigParams {
-                flash_loan_enabled: None,
-                deposit_enabled: None,
-                withdraw_enabled: None,
-                new_owner: None,
-                new_fee_collector_addr: None,
-                new_vault_fees: None,
-            }),
-        )
-        .unwrap();
-
-        assert_eq!(
-            res,
-            Response::new().add_attributes(vec![
-                ("method", "update_config"),
-                ("flash_loan_enabled", "false"),
-                ("withdraw_enabled", "false"),
-                ("deposit_enabled", "false"),
-                ("owner", &mock_creator().sender.into_string()),
-                ("fee_collector_addr", "fee_collector"),
-            ])
-        );
-
-        // should not have performed any changes
-        let config_after = CONFIG.load(&deps.storage).unwrap();
-        assert_eq!(config, config_after);
-    }
-
-    #[test]
-    fn fails_if_invalid_fees() {
-        let mut deps = mock_dependencies();
-        let env = mock_env();
-
-        let config = Config {
-            owner: mock_creator().sender,
-            asset_info: AssetInfo::NativeToken {
-                denom: "uluna".to_string(),
-            },
-            lp_asset: AssetInfo::Token {
-                contract_addr: "lp_token".to_string(),
-            },
-            deposit_enabled: false,
-            flash_loan_enabled: false,
-            withdraw_enabled: false,
-            fee_collector_addr: Addr::unchecked("fee_collector"),
-            fees: get_fees(),
-        };
-
-        CONFIG.save(&mut deps.storage, &config).unwrap();
-
-        let res = execute(
-            deps.as_mut(),
-            env,
-            mock_creator(),
-            white_whale_std::vault_network::vault::ExecuteMsg::UpdateConfig(UpdateConfigParams {
-                flash_loan_enabled: None,
-                deposit_enabled: None,
-                withdraw_enabled: None,
-                new_owner: None,
-                new_fee_collector_addr: None,
-                new_vault_fees: Some(VaultFee {
-                    protocol_fee: Fee {
-                        share: Decimal::permille(5),
-                    },
-                    flash_loan_fee: Fee {
-                        share: Decimal::from_ratio(Uint128::new(2), Uint128::one()),
-                    },
-                    burn_fee: Fee {
-                        share: Decimal::zero(),
-                    },
-                }),
-            }),
-        )
-        .unwrap_err();
-
-        match res {
-            VaultError::Std(e) => assert_eq!(e, StdError::generic_err("Invalid fee")),
-            _ => panic!("should return Std(GenericErr -> msg: Invalid fee)"),
-        }
-    }
-
-    #[test]
-    fn does_change() {
-        let mut deps = mock_dependencies();
-        let env = mock_env();
-
-        let config = Config {
-            owner: mock_creator().sender,
-            asset_info: AssetInfo::NativeToken {
-                denom: "uluna".to_string(),
-            },
-            lp_asset: AssetInfo::Token {
-                contract_addr: "lp_token".to_string(),
-            },
-            deposit_enabled: false,
-            flash_loan_enabled: false,
-            withdraw_enabled: false,
-            fee_collector_addr: Addr::unchecked("fee_collector"),
-            fees: get_fees(),
-        };
-
-        CONFIG.save(&mut deps.storage, &config).unwrap();
-
-        let new_fee = VaultFee {
-            flash_loan_fee: Fee {
-                share: Decimal::from_ratio(100u128, 1000u128),
-            },
-            protocol_fee: Fee {
-                share: Decimal::from_ratio(100u128, 1000u128),
-            },
-            burn_fee: Fee {
-                share: Decimal::zero(),
-            },
-        };
-
-        let res = execute(
-            deps.as_mut(),
-            env,
-            mock_creator(),
-            white_whale_std::vault_network::vault::ExecuteMsg::UpdateConfig(UpdateConfigParams {
-                flash_loan_enabled: Some(true),
-                deposit_enabled: Some(true),
-                withdraw_enabled: Some(true),
-                new_owner: Some("new_owner".to_string()),
-                new_fee_collector_addr: Some("new_fee_collector".to_string()),
-                new_vault_fees: Some(new_fee.clone()),
-            }),
-        )
-        .unwrap();
-
-        assert_eq!(
-            res,
-            Response::new().add_attributes(vec![
-                ("method", "update_config"),
-                ("flash_loan_enabled", "true"),
-                ("withdraw_enabled", "true"),
-                ("deposit_enabled", "true"),
-                ("owner", "new_owner"),
-                ("fee_collector_addr", "new_fee_collector"),
-            ])
-        );
-
-        // should not have performed any changes
-        let config_after = CONFIG.load(&deps.storage).unwrap();
-        assert_eq!(
-            config_after,
-            Config {
-                owner: Addr::unchecked("new_owner"),
-                lp_asset: AssetInfo::Token {
-                    contract_addr: "lp_token".to_string()
-                },
-                asset_info: AssetInfo::NativeToken {
-                    denom: "uluna".to_string()
-                },
-                deposit_enabled: true,
-                flash_loan_enabled: true,
-                withdraw_enabled: true,
-                fee_collector_addr: Addr::unchecked("new_fee_collector"),
-                fees: new_fee,
-            }
-        );
-    }
-}
->>>>>>> 44c1c400
+// }