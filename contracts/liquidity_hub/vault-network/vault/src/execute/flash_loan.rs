--- conflicted
+++ resolved
@@ -1,21 +1,11 @@
 use classic_bindings::TerraQuery;
 use cosmwasm_std::{
-<<<<<<< HEAD
-    to_binary, Binary, Coin, CosmosMsg, DepsMut, Env, MessageInfo, OverflowError, Response,
+    to_json_binary, Binary, Coin, CosmosMsg, DepsMut, Env, MessageInfo, OverflowError, Response,
     StdError, Uint128, WasmMsg,
 };
 use cw20::{BalanceResponse, Cw20ExecuteMsg, Cw20QueryMsg};
-
-use white_whale::pool_network::asset::{Asset, AssetInfo};
-use white_whale::vault_network::vault::{CallbackMsg, ExecuteMsg};
-=======
-    coins, to_json_binary, Binary, CosmosMsg, DepsMut, Env, MessageInfo, OverflowError, Response,
-    StdError, Uint128, WasmMsg,
-};
-use cw20::{BalanceResponse, Cw20ExecuteMsg, Cw20QueryMsg};
-use white_whale_std::pool_network::asset::AssetInfo;
+use white_whale_std::pool_network::asset::{Asset, AssetInfo};
 use white_whale_std::vault_network::vault::{CallbackMsg, ExecuteMsg};
->>>>>>> 44c1c400
 
 use crate::{
     error::VaultError,
@@ -123,7 +113,6 @@
     ]))
 }
 
-<<<<<<< HEAD
 // #[cfg(test)]
 // #[cfg(not(target_arch = "wasm32"))]
 // mod test {
@@ -365,250 +354,4 @@
 //                 ])
 //         );
 //     }
-// }
-=======
-#[cfg(test)]
-mod test {
-    use cosmwasm_std::{
-        coins,
-        testing::{mock_dependencies, mock_dependencies_with_balance, mock_env},
-        to_json_binary, Addr, BankMsg, Response, Uint128, WasmMsg,
-    };
-    use white_whale_std::pool_network::asset::AssetInfo;
-    use white_whale_std::vault_network::vault::Config;
-
-    use crate::{
-        contract::{execute, instantiate},
-        error::VaultError,
-        state::{CONFIG, LOAN_COUNTER},
-        tests::{get_fees, mock_creator, mock_dependencies_lp},
-    };
-
-    #[test]
-    fn cannot_loan_when_disabled() {
-        let mut deps = mock_dependencies();
-        let env = mock_env();
-
-        CONFIG
-            .save(
-                &mut deps.storage,
-                &Config {
-                    owner: mock_creator().sender,
-                    lp_asset: AssetInfo::Token {
-                        contract_addr: "lp_token".to_string(),
-                    },
-                    asset_info: AssetInfo::NativeToken {
-                        denom: "uluna".to_string(),
-                    },
-                    flash_loan_enabled: false,
-                    deposit_enabled: true,
-                    withdraw_enabled: true,
-                    fees: get_fees(),
-                    fee_collector_addr: Addr::unchecked("fee_collector"),
-                },
-            )
-            .unwrap();
-
-        let res = execute(
-            deps.as_mut(),
-            env,
-            mock_creator(),
-            white_whale_std::vault_network::vault::ExecuteMsg::FlashLoan {
-                amount: Uint128::new(5_000),
-                msg: to_json_binary(&BankMsg::Burn { amount: vec![] }).unwrap(),
-            },
-        );
-
-        assert_eq!(res.unwrap_err(), VaultError::FlashLoansDisabled {})
-    }
-
-    #[test]
-    fn does_increment_loan_counter() {
-        let mut deps = mock_dependencies_with_balance(&coins(10_000, "uluna"));
-        let env = mock_env();
-
-        let callback_msg = to_json_binary(&BankMsg::Burn { amount: vec![] }).unwrap();
-
-        instantiate(
-            deps.as_mut(),
-            env.clone(),
-            mock_creator(),
-            white_whale_std::vault_network::vault::InstantiateMsg {
-                owner: mock_creator().sender.into_string(),
-                token_id: 2,
-                asset_info: AssetInfo::NativeToken {
-                    denom: "uluna".to_string(),
-                },
-                fee_collector_addr: "fee_collector".to_string(),
-                vault_fees: get_fees(),
-                token_factory_lp: false,
-            },
-        )
-        .unwrap();
-
-        // should start at zero initially
-        assert_eq!(LOAN_COUNTER.load(&deps.storage).unwrap(), 0);
-
-        execute(
-            deps.as_mut(),
-            env,
-            mock_creator(),
-            white_whale_std::vault_network::vault::ExecuteMsg::FlashLoan {
-                amount: Uint128::new(5_000),
-                msg: callback_msg,
-            },
-        )
-        .unwrap();
-
-        // should be at one now
-        assert_eq!(LOAN_COUNTER.load(&deps.storage).unwrap(), 1);
-    }
-
-    #[test]
-    fn can_loan_native() {
-        let mut deps = mock_dependencies_with_balance(&coins(10_000, "uluna"));
-        let env = mock_env();
-
-        let callback_msg = to_json_binary(&BankMsg::Burn { amount: vec![] }).unwrap();
-
-        instantiate(
-            deps.as_mut(),
-            env.clone(),
-            mock_creator(),
-            white_whale_std::vault_network::vault::InstantiateMsg {
-                owner: mock_creator().sender.into_string(),
-                token_id: 2,
-                asset_info: AssetInfo::NativeToken {
-                    denom: "uluna".to_string(),
-                },
-                fee_collector_addr: "fee_collector".to_string(),
-                vault_fees: get_fees(),
-                token_factory_lp: false,
-            },
-        )
-        .unwrap();
-
-        let res = execute(
-            deps.as_mut(),
-            env.clone(),
-            mock_creator(),
-            white_whale_std::vault_network::vault::ExecuteMsg::FlashLoan {
-                amount: Uint128::new(5_000),
-                msg: callback_msg.clone(),
-            },
-        );
-
-        // check old balance
-        assert_eq!(
-            res.unwrap(),
-            Response::new()
-                .add_attributes(vec![("method", "flash_loan"), ("amount", "5000")])
-                .add_messages(vec![
-                    WasmMsg::Execute {
-                        contract_addr: mock_creator().sender.into_string(),
-                        msg: callback_msg,
-                        funds: coins(5_000, "uluna")
-                    },
-                    WasmMsg::Execute {
-                        contract_addr: env.contract.address.into_string(),
-                        funds: vec![],
-                        msg: to_json_binary(
-                            &white_whale_std::vault_network::vault::ExecuteMsg::Callback(
-                                white_whale_std::vault_network::vault::CallbackMsg::AfterTrade {
-                                    old_balance: Uint128::new(10_000),
-                                    loan_amount: Uint128::new(5_000)
-                                }
-                            )
-                        )
-                        .unwrap()
-                    }
-                ])
-        );
-    }
-
-    #[test]
-    fn can_loan_token() {
-        let env = mock_env();
-        let mut deps = mock_dependencies_lp(
-            &[],
-            &[(
-                env.clone().contract.address.into_string(),
-                &[("vault_token".to_string(), Uint128::new(10_000))],
-            )],
-            vec![],
-        );
-
-        let callback_msg = to_json_binary(&BankMsg::Burn { amount: vec![] }).unwrap();
-
-        // inject config
-        CONFIG
-            .save(
-                &mut deps.storage,
-                &Config {
-                    owner: mock_creator().sender,
-                    lp_asset: AssetInfo::Token {
-                        contract_addr: "lp_token".to_string(),
-                    },
-                    asset_info: AssetInfo::Token {
-                        contract_addr: "vault_token".to_string(),
-                    },
-                    deposit_enabled: true,
-                    flash_loan_enabled: true,
-                    withdraw_enabled: true,
-                    fee_collector_addr: Addr::unchecked("fee_collector"),
-                    fees: get_fees(),
-                },
-            )
-            .unwrap();
-
-        // inject loan counter
-        LOAN_COUNTER.save(&mut deps.storage, &0).unwrap();
-
-        let res = execute(
-            deps.as_mut(),
-            env.clone(),
-            mock_creator(),
-            white_whale_std::vault_network::vault::ExecuteMsg::FlashLoan {
-                amount: Uint128::new(5_000),
-                msg: callback_msg.clone(),
-            },
-        );
-
-        // check old balance
-        assert_eq!(
-            res.unwrap(),
-            Response::new()
-                .add_attributes(vec![("method", "flash_loan"), ("amount", "5000")])
-                .add_messages(vec![
-                    WasmMsg::Execute {
-                        contract_addr: "vault_token".to_string(),
-                        funds: vec![],
-                        msg: to_json_binary(&cw20::Cw20ExecuteMsg::Transfer {
-                            recipient: mock_creator().sender.into_string(),
-                            amount: Uint128::new(5_000)
-                        })
-                        .unwrap()
-                    },
-                    WasmMsg::Execute {
-                        contract_addr: mock_creator().sender.into_string(),
-                        msg: callback_msg,
-                        funds: vec![]
-                    },
-                    WasmMsg::Execute {
-                        contract_addr: env.contract.address.into_string(),
-                        funds: vec![],
-                        msg: to_json_binary(
-                            &white_whale_std::vault_network::vault::ExecuteMsg::Callback(
-                                white_whale_std::vault_network::vault::CallbackMsg::AfterTrade {
-                                    old_balance: Uint128::new(10_000),
-                                    loan_amount: Uint128::new(5_000)
-                                }
-                            )
-                        )
-                        .unwrap()
-                    }
-                ])
-        );
-    }
-}
->>>>>>> 44c1c400
+// }