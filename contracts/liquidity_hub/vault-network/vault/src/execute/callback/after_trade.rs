--- conflicted
+++ resolved
@@ -100,7 +100,6 @@
     ]))
 }
 
-<<<<<<< HEAD
 // #[cfg(test)]
 // #[cfg(not(target_arch = "wasm32"))]
 // mod test {
@@ -557,463 +556,4 @@
 //
 //         assert_eq!(LOAN_COUNTER.load(&deps.storage).unwrap(), 2);
 //     }
-// }
-=======
-#[cfg(test)]
-mod test {
-    use cosmwasm_std::{
-        coins,
-        testing::{mock_env, mock_info},
-        to_json_binary, Addr, BankMsg, CosmosMsg, Decimal, ReplyOn, Response, SubMsg, Uint128,
-        WasmMsg,
-    };
-    use cw20::Cw20ExecuteMsg;
-
-    use white_whale_std::fee::{Fee, VaultFee};
-    use white_whale_std::pool_network::asset::{Asset, AssetInfo};
-    use white_whale_std::vault_network::vault::Config;
-
-    use crate::state::ALL_TIME_BURNED_FEES;
-    use crate::{
-        contract::{execute, instantiate},
-        error::VaultError,
-        state::{ALL_TIME_COLLECTED_PROTOCOL_FEES, COLLECTED_PROTOCOL_FEES, CONFIG, LOAN_COUNTER},
-        tests::{get_fees, mock_creator, mock_dependencies_lp},
-    };
-
-    #[test]
-    fn does_success_on_profit_native() {
-        let env = mock_env();
-        let mut deps = mock_dependencies_lp(
-            &[(
-                &env.clone().contract.address.into_string(),
-                &coins(7_500, "uluna"),
-            )],
-            &[],
-            vec![],
-        );
-
-        instantiate(
-            deps.as_mut(),
-            env.clone(),
-            mock_creator(),
-            white_whale_std::vault_network::vault::InstantiateMsg {
-                owner: mock_creator().sender.into_string(),
-                token_id: 5,
-                asset_info: AssetInfo::NativeToken {
-                    denom: "uluna".to_string(),
-                },
-                fee_collector_addr: "fee_collector".to_string(),
-                vault_fees: VaultFee {
-                    flash_loan_fee: Fee {
-                        share: Decimal::permille(5),
-                    },
-                    protocol_fee: Fee {
-                        share: Decimal::permille(5),
-                    },
-                    burn_fee: Fee {
-                        share: Decimal::permille(1),
-                    },
-                },
-                token_factory_lp: false,
-            },
-        )
-        .unwrap();
-
-        let res = execute(
-            deps.as_mut(),
-            env.clone(),
-            mock_info(&env.contract.address.into_string(), &[]),
-            white_whale_std::vault_network::vault::ExecuteMsg::Callback(
-                white_whale_std::vault_network::vault::CallbackMsg::AfterTrade {
-                    old_balance: Uint128::new(5_000),
-                    loan_amount: Uint128::new(1_000),
-                },
-            ),
-        )
-        .unwrap();
-
-        assert_eq!(
-            res,
-            Response::new()
-                .add_submessage(SubMsg {
-                    id: 0,
-                    msg: CosmosMsg::Bank(BankMsg::Burn {
-                        amount: coins(Uint128::new(1).u128(), "uluna"),
-                    }),
-                    gas_limit: None,
-                    reply_on: ReplyOn::Never,
-                })
-                .add_attributes(vec![
-                    ("method", "after_trade"),
-                    ("profit", "2489"),
-                    ("protocol_fee", "5"),
-                    ("flash_loan_fee", "5"),
-                    ("burn_fee", "1"),
-                ])
-        );
-
-        // should have updated the protocol fee and all time fee
-        let protocol_fee = COLLECTED_PROTOCOL_FEES.load(&deps.storage).unwrap();
-        assert_eq!(
-            protocol_fee,
-            Asset {
-                amount: Uint128::new(5),
-                info: AssetInfo::NativeToken {
-                    denom: "uluna".to_string()
-                },
-            }
-        );
-        let protocol_fee = ALL_TIME_COLLECTED_PROTOCOL_FEES
-            .load(&deps.storage)
-            .unwrap();
-        assert_eq!(
-            protocol_fee,
-            Asset {
-                amount: Uint128::new(5),
-                info: AssetInfo::NativeToken {
-                    denom: "uluna".to_string()
-                },
-            }
-        );
-    }
-
-    #[test]
-    fn does_success_on_profit_token() {
-        let env = mock_env();
-        let mut deps = mock_dependencies_lp(
-            &[],
-            &[(
-                env.clone().contract.address.into_string(),
-                &[("vault_token".to_string(), Uint128::new(7_500))],
-            )],
-            vec![],
-        );
-
-        // inject config
-        CONFIG
-            .save(
-                &mut deps.storage,
-                &Config {
-                    owner: mock_creator().sender,
-                    lp_asset: AssetInfo::Token {
-                        contract_addr: "lp_token".to_string(),
-                    },
-                    asset_info: AssetInfo::Token {
-                        contract_addr: "vault_token".to_string(),
-                    },
-                    deposit_enabled: true,
-                    flash_loan_enabled: true,
-                    withdraw_enabled: true,
-                    fee_collector_addr: Addr::unchecked("fee_collector"),
-                    fees: VaultFee {
-                        flash_loan_fee: Fee {
-                            share: Decimal::permille(5),
-                        },
-                        protocol_fee: Fee {
-                            share: Decimal::permille(5),
-                        },
-                        burn_fee: Fee {
-                            share: Decimal::permille(1),
-                        },
-                    },
-                },
-            )
-            .unwrap();
-
-        // inject protocol fees
-        COLLECTED_PROTOCOL_FEES
-            .save(
-                &mut deps.storage,
-                &Asset {
-                    amount: Uint128::new(0),
-                    info: AssetInfo::NativeToken {
-                        denom: "uluna".to_string(),
-                    },
-                },
-            )
-            .unwrap();
-        ALL_TIME_COLLECTED_PROTOCOL_FEES
-            .save(
-                &mut deps.storage,
-                &Asset {
-                    amount: Uint128::new(0),
-                    info: AssetInfo::NativeToken {
-                        denom: "uluna".to_string(),
-                    },
-                },
-            )
-            .unwrap();
-        ALL_TIME_BURNED_FEES
-            .save(
-                &mut deps.storage,
-                &Asset {
-                    amount: Uint128::new(0),
-                    info: AssetInfo::NativeToken {
-                        denom: "uluna".to_string(),
-                    },
-                },
-            )
-            .unwrap();
-
-        // inject loan counter
-        LOAN_COUNTER.save(&mut deps.storage, &1).unwrap();
-
-        let res = execute(
-            deps.as_mut(),
-            env.clone(),
-            mock_info(&env.contract.address.into_string(), &[]),
-            white_whale_std::vault_network::vault::ExecuteMsg::Callback(
-                white_whale_std::vault_network::vault::CallbackMsg::AfterTrade {
-                    old_balance: Uint128::new(5_000),
-                    loan_amount: Uint128::new(1_000),
-                },
-            ),
-        )
-        .unwrap();
-
-        assert_eq!(
-            res,
-            Response::new()
-                .add_submessage(SubMsg {
-                    id: 0,
-                    msg: CosmosMsg::Wasm(WasmMsg::Execute {
-                        contract_addr: "vault_token".to_string(),
-                        msg: to_json_binary(&Cw20ExecuteMsg::Burn {
-                            amount: Uint128::new(1),
-                        })
-                        .unwrap(),
-                        funds: vec![],
-                    }),
-                    gas_limit: None,
-                    reply_on: ReplyOn::Never,
-                })
-                .add_attributes(vec![
-                    ("method", "after_trade"),
-                    ("profit", "2489"),
-                    ("protocol_fee", "5"),
-                    ("flash_loan_fee", "5"),
-                    ("burn_fee", "1"),
-                ])
-        );
-
-        // should have updated the protocol fee and all time fee
-        let protocol_fee = COLLECTED_PROTOCOL_FEES.load(&deps.storage).unwrap();
-        assert_eq!(
-            protocol_fee,
-            Asset {
-                amount: Uint128::new(5),
-                info: AssetInfo::NativeToken {
-                    denom: "uluna".to_string()
-                },
-            }
-        );
-        let protocol_fee = ALL_TIME_COLLECTED_PROTOCOL_FEES
-            .load(&deps.storage)
-            .unwrap();
-        assert_eq!(
-            protocol_fee,
-            Asset {
-                amount: Uint128::new(5),
-                info: AssetInfo::NativeToken {
-                    denom: "uluna".to_string()
-                },
-            }
-        );
-        let burned_fees = ALL_TIME_BURNED_FEES.load(&deps.storage).unwrap();
-        assert_eq!(
-            burned_fees,
-            Asset {
-                amount: Uint128::new(1),
-                info: AssetInfo::NativeToken {
-                    denom: "uluna".to_string()
-                },
-            }
-        );
-    }
-
-    #[test]
-    fn does_fail_on_negative_profit_native() {
-        let env = mock_env();
-        let mut deps = mock_dependencies_lp(
-            &[(
-                &env.clone().contract.address.into_string(),
-                &coins(5_005, "uluna"),
-            )],
-            &[],
-            vec![],
-        );
-
-        instantiate(
-            deps.as_mut(),
-            env.clone(),
-            mock_creator(),
-            white_whale_std::vault_network::vault::InstantiateMsg {
-                owner: mock_creator().sender.into_string(),
-                token_id: 5,
-                asset_info: AssetInfo::NativeToken {
-                    denom: "uluna".to_string(),
-                },
-                fee_collector_addr: "fee_collector".to_string(),
-                vault_fees: get_fees(),
-                token_factory_lp: false,
-            },
-        )
-        .unwrap();
-
-        let res = execute(
-            deps.as_mut(),
-            env.clone(),
-            mock_info(&env.contract.address.into_string(), &[]),
-            white_whale_std::vault_network::vault::ExecuteMsg::Callback(
-                white_whale_std::vault_network::vault::CallbackMsg::AfterTrade {
-                    old_balance: Uint128::new(5_000),
-                    loan_amount: Uint128::new(1_000),
-                },
-            ),
-        )
-        .unwrap_err();
-
-        assert_eq!(
-            res,
-            VaultError::NegativeProfit {
-                old_balance: Uint128::new(5_000),
-                current_balance: Uint128::new(5_005),
-                required_amount: Uint128::new(5_010),
-            }
-        );
-    }
-
-    #[test]
-    fn does_fail_on_negative_profit_token() {
-        let env = mock_env();
-        let mut deps = mock_dependencies_lp(
-            &[],
-            &[(
-                env.clone().contract.address.into_string(),
-                &[("vault_token".to_string(), Uint128::new(5_005))],
-            )],
-            vec![],
-        );
-
-        // inject config
-        CONFIG
-            .save(
-                &mut deps.storage,
-                &Config {
-                    owner: mock_creator().sender,
-                    lp_asset: AssetInfo::Token {
-                        contract_addr: "lp_token".to_string(),
-                    },
-                    asset_info: AssetInfo::Token {
-                        contract_addr: "vault_token".to_string(),
-                    },
-                    deposit_enabled: true,
-                    flash_loan_enabled: true,
-                    withdraw_enabled: true,
-                    fee_collector_addr: Addr::unchecked("fee_collector"),
-                    fees: get_fees(),
-                },
-            )
-            .unwrap();
-
-        let res = execute(
-            deps.as_mut(),
-            env.clone(),
-            mock_info(&env.contract.address.into_string(), &[]),
-            white_whale_std::vault_network::vault::ExecuteMsg::Callback(
-                white_whale_std::vault_network::vault::CallbackMsg::AfterTrade {
-                    old_balance: Uint128::new(5_000),
-                    loan_amount: Uint128::new(1_000),
-                },
-            ),
-        )
-        .unwrap_err();
-
-        assert_eq!(
-            res,
-            VaultError::NegativeProfit {
-                old_balance: Uint128::new(5_000),
-                current_balance: Uint128::new(5_005),
-                required_amount: Uint128::new(5_010),
-            }
-        );
-    }
-
-    #[test]
-    fn does_deduct_loan_counter() {
-        let env = mock_env();
-        let mut deps = mock_dependencies_lp(
-            &[],
-            &[(
-                env.clone().contract.address.into_string(),
-                &[("vault_token".to_string(), Uint128::new(7_500))],
-            )],
-            vec![],
-        );
-
-        // inject config
-        CONFIG
-            .save(
-                &mut deps.storage,
-                &Config {
-                    owner: mock_creator().sender,
-                    lp_asset: AssetInfo::Token {
-                        contract_addr: "lp_token".to_string(),
-                    },
-                    asset_info: AssetInfo::Token {
-                        contract_addr: "vault_token".to_string(),
-                    },
-                    deposit_enabled: true,
-                    flash_loan_enabled: true,
-                    withdraw_enabled: true,
-                    fee_collector_addr: Addr::unchecked("fee_collector"),
-                    fees: get_fees(),
-                },
-            )
-            .unwrap();
-
-        // inject protocol fees
-        COLLECTED_PROTOCOL_FEES
-            .save(
-                &mut deps.storage,
-                &Asset {
-                    amount: Uint128::new(0),
-                    info: AssetInfo::NativeToken {
-                        denom: "uluna".to_string(),
-                    },
-                },
-            )
-            .unwrap();
-        ALL_TIME_COLLECTED_PROTOCOL_FEES
-            .save(
-                &mut deps.storage,
-                &Asset {
-                    amount: Uint128::new(0),
-                    info: AssetInfo::NativeToken {
-                        denom: "uluna".to_string(),
-                    },
-                },
-            )
-            .unwrap();
-
-        // inject loan counter
-        LOAN_COUNTER.save(&mut deps.storage, &3).unwrap();
-
-        execute(
-            deps.as_mut(),
-            env.clone(),
-            mock_info(&env.contract.address.into_string(), &[]),
-            white_whale_std::vault_network::vault::ExecuteMsg::Callback(
-                white_whale_std::vault_network::vault::CallbackMsg::AfterTrade {
-                    old_balance: Uint128::new(5_000),
-                    loan_amount: Uint128::new(1_000),
-                },
-            ),
-        )
-        .unwrap();
-
-        assert_eq!(LOAN_COUNTER.load(&deps.storage).unwrap(), 2);
-    }
-}
->>>>>>> 44c1c400
+// }