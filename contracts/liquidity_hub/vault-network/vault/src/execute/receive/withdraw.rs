--- conflicted
+++ resolved
@@ -133,7 +133,6 @@
     }))
 }
 
-<<<<<<< HEAD
 // #[cfg(test)]
 // #[cfg(not(target_arch = "wasm32"))]
 // mod tests {
@@ -668,554 +667,4 @@
 //                 ])
 //         );
 //     }
-// }
-=======
-#[cfg(test)]
-mod tests {
-    use cosmwasm_std::{
-        coins,
-        testing::{mock_env, mock_info},
-        to_json_binary, Addr, BankMsg, Response, SubMsg, Uint128, WasmMsg,
-    };
-    use cw20::Cw20ExecuteMsg;
-    use cw_multi_test::Executor;
-
-    use white_whale_std::pool_network::asset::{Asset, AssetInfo};
-    use white_whale_std::vault_network::vault::{Config, UpdateConfigParams};
-
-    use crate::state::COLLECTED_PROTOCOL_FEES;
-    use crate::{
-        contract::execute,
-        error::VaultError,
-        state::CONFIG,
-        tests::{
-            get_fees,
-            mock_app::{mock_app, mock_app_with_balance},
-            mock_creator, mock_dependencies_lp, mock_execute,
-            mock_instantiate::app_mock_instantiate,
-            store_code::store_cw20_token_code,
-        },
-    };
-
-    #[test]
-    fn cannot_send_from_non_liquidity_native_token() {
-        let (res, ..) = mock_execute(
-            1,
-            AssetInfo::NativeToken {
-                denom: "uluna".to_string(),
-            },
-            false,
-            white_whale_std::vault_network::vault::ExecuteMsg::Receive(
-                white_whale_std::vault_network::vault::Cw20ReceiveMsg {
-                    sender: mock_creator().sender.into_string(),
-                    amount: Uint128::new(5_000),
-                    msg: to_json_binary(
-                        &white_whale_std::vault_network::vault::Cw20HookMsg::Withdraw {},
-                    )
-                    .unwrap(),
-                },
-            ),
-        );
-        assert_eq!(res.unwrap_err(), VaultError::Unauthorized {})
-    }
-
-    #[test]
-    fn cannot_send_from_non_liquidity_token() {
-        let (res, ..) = mock_execute(
-            1,
-            AssetInfo::NativeToken {
-                denom: "uluna".to_string(),
-            },
-            false,
-            white_whale_std::vault_network::vault::ExecuteMsg::Receive(
-                white_whale_std::vault_network::vault::Cw20ReceiveMsg {
-                    sender: mock_creator().sender.into_string(),
-                    amount: Uint128::new(5_000),
-                    msg: to_json_binary(
-                        &white_whale_std::vault_network::vault::Cw20HookMsg::Withdraw {},
-                    )
-                    .unwrap(),
-                },
-            ),
-        );
-        assert_eq!(res.unwrap_err(), VaultError::Unauthorized {})
-    }
-
-    #[test]
-    fn cannot_withdraw_when_disabled() {
-        let (res, mut deps, ..) = mock_execute(
-            1,
-            AssetInfo::NativeToken {
-                denom: "uluna".to_string(),
-            },
-            false,
-            white_whale_std::vault_network::vault::ExecuteMsg::UpdateConfig(UpdateConfigParams {
-                flash_loan_enabled: None,
-                deposit_enabled: None,
-                withdraw_enabled: Some(false),
-                new_owner: None,
-                new_fee_collector_addr: None,
-                new_vault_fees: None,
-            }),
-        );
-
-        res.unwrap();
-
-        // change the asset_info
-        CONFIG
-            .save(
-                &mut deps.storage,
-                &Config {
-                    owner: mock_creator().sender,
-                    asset_info: AssetInfo::NativeToken {
-                        denom: "uluna".to_string(),
-                    },
-                    lp_asset: AssetInfo::Token {
-                        contract_addr: Addr::unchecked("lp_token").to_string(),
-                    },
-                    deposit_enabled: false,
-                    flash_loan_enabled: true,
-                    withdraw_enabled: false,
-                    fee_collector_addr: Addr::unchecked("fee_collector_addr"),
-                    fees: get_fees(),
-                },
-            )
-            .unwrap();
-
-        let res = execute(
-            deps.as_mut(),
-            mock_env(),
-            mock_info("lp_token", &[]),
-            white_whale_std::vault_network::vault::ExecuteMsg::Receive(
-                white_whale_std::vault_network::vault::Cw20ReceiveMsg {
-                    amount: Uint128::new(2_000),
-                    sender: mock_creator().sender.into_string(),
-                    msg: to_json_binary(
-                        &white_whale_std::vault_network::vault::Cw20HookMsg::Withdraw {},
-                    )
-                    .unwrap(),
-                },
-            ),
-        );
-
-        assert_eq!(res.unwrap_err(), VaultError::WithdrawsDisabled {});
-    }
-
-    #[test]
-    fn can_withdraw_partial_native_funds() {
-        // give user 15,000 uluna to start with
-        let mut app = mock_app_with_balance(vec![(mock_creator().sender, coins(15_000, "uluna"))]);
-
-        let vault_addr = app_mock_instantiate(
-            &mut app,
-            AssetInfo::NativeToken {
-                denom: "uluna".to_string(),
-            },
-        );
-
-        // get config for the liquidity token address
-        let config: Config = app
-            .wrap()
-            .query_wasm_smart(
-                vault_addr.clone(),
-                &white_whale_std::vault_network::vault::QueryMsg::Config {},
-            )
-            .unwrap();
-
-        let lp_token_addr = match config.lp_asset.clone() {
-            AssetInfo::Token { contract_addr } => contract_addr,
-            AssetInfo::NativeToken { .. } => "".to_string(),
-        };
-
-        app.execute_contract(
-            mock_creator().sender,
-            vault_addr.clone(),
-            &white_whale_std::vault_network::vault::ExecuteMsg::Deposit {
-                amount: Uint128::new(10_000),
-            },
-            &coins(10_000, "uluna"),
-        )
-        .unwrap();
-        // user got 9k lp tokens
-
-        // withdraw 50% of funds
-        app.execute_contract(
-            mock_creator().sender,
-            Addr::unchecked(lp_token_addr.clone()),
-            &Cw20ExecuteMsg::Send {
-                contract: vault_addr.to_string(),
-                amount: Uint128::new(4_500),
-                msg: to_json_binary(
-                    &white_whale_std::vault_network::vault::Cw20HookMsg::Withdraw {},
-                )
-                .unwrap(),
-            },
-            &[],
-        )
-        .unwrap();
-
-        // user should now have a balance of 9_500 uluna (their 5_000 after depositing + 4_500 they just withdrew)
-        assert_eq!(
-            Uint128::new(9_500),
-            app.wrap()
-                .query_balance(mock_creator().sender, "uluna")
-                .unwrap()
-                .amount
-        );
-
-        // user should only have 4500 lp tokens
-        let cw20_balance: cw20::BalanceResponse = app
-            .wrap()
-            .query_wasm_smart(
-                lp_token_addr.clone(),
-                &cw20::Cw20QueryMsg::Balance {
-                    address: mock_creator().sender.into_string(),
-                },
-            )
-            .unwrap();
-        assert_eq!(Uint128::new(4_500), cw20_balance.balance)
-    }
-
-    #[test]
-    fn can_withdraw_partial_token_funds() {
-        let mut app = mock_app();
-
-        // instantiate vault asset with creator having 15,000 of the asset
-        let vault_asset_token_id = store_cw20_token_code(&mut app);
-        let token_addr = app
-            .instantiate_contract(
-                vault_asset_token_id,
-                mock_creator().sender,
-                &cw20_base::msg::InstantiateMsg {
-                    decimals: 6,
-                    initial_balances: vec![cw20::Cw20Coin {
-                        address: mock_creator().sender.to_string(),
-                        amount: Uint128::new(15_000),
-                    }],
-                    marketing: None,
-                    mint: None,
-                    name: "CASH".to_string(),
-                    symbol: "CASH".to_string(),
-                },
-                &[],
-                "cw20_token",
-                None,
-            )
-            .unwrap();
-
-        let vault_asset = AssetInfo::Token {
-            contract_addr: token_addr.clone().into_string(),
-        };
-
-        let vault_addr = app_mock_instantiate(&mut app, vault_asset);
-
-        // get config for the liquidity token address
-        let config: Config = app
-            .wrap()
-            .query_wasm_smart(
-                vault_addr.clone(),
-                &white_whale_std::vault_network::vault::QueryMsg::Config {},
-            )
-            .unwrap();
-
-        let lp_token_addr = match config.lp_asset.clone() {
-            AssetInfo::Token { contract_addr } => contract_addr,
-            AssetInfo::NativeToken { .. } => "".to_string(),
-        };
-
-        // increment allowance for deposit
-        app.execute_contract(
-            mock_creator().sender,
-            token_addr.clone(),
-            &cw20::Cw20ExecuteMsg::IncreaseAllowance {
-                spender: vault_addr.clone().into_string(),
-                amount: Uint128::new(10_000),
-                expires: None,
-            },
-            &[],
-        )
-        .unwrap();
-
-        // deposit to contract
-        app.execute_contract(
-            mock_creator().sender,
-            vault_addr.clone(),
-            &white_whale_std::vault_network::vault::ExecuteMsg::Deposit {
-                amount: Uint128::new(10_000),
-            },
-            &[],
-        )
-        .unwrap();
-        // user got 9k lp tokens
-
-        // withdraw 50% of funds
-        app.execute_contract(
-            mock_creator().sender,
-            Addr::unchecked(lp_token_addr.clone()),
-            &Cw20ExecuteMsg::Send {
-                contract: vault_addr.to_string(),
-                amount: Uint128::new(4_500),
-                msg: to_json_binary(
-                    &white_whale_std::vault_network::vault::Cw20HookMsg::Withdraw {},
-                )
-                .unwrap(),
-            },
-            &[],
-        )
-        .unwrap();
-
-        // user should now have a balance of 9_500 token (their 5_000 left after depositing + 4_500 they just withdrew)
-        let balance: cw20::BalanceResponse = app
-            .wrap()
-            .query_wasm_smart(
-                token_addr,
-                &cw20::Cw20QueryMsg::Balance {
-                    address: mock_creator().sender.into_string(),
-                },
-            )
-            .unwrap();
-        assert_eq!(Uint128::new(9_500), balance.balance);
-
-        // user should only have 4500 lp tokens
-        let cw20_balance: cw20::BalanceResponse = app
-            .wrap()
-            .query_wasm_smart(
-                lp_token_addr.clone(),
-                &cw20::Cw20QueryMsg::Balance {
-                    address: mock_creator().sender.into_string(),
-                },
-            )
-            .unwrap();
-        assert_eq!(Uint128::new(4_500), cw20_balance.balance)
-    }
-
-    #[test]
-    fn does_send_correct_response_native() {
-        let env = mock_env();
-        // simulate balance of 15,000 uluna in the contract
-        // with two accounts, one having 10_000 of the lp token
-        // and the second account just sent 5_000 of the lp token to the contract
-        let mut deps = mock_dependencies_lp(
-            &[(
-                &env.clone().contract.address.into_string(),
-                &coins(15_000, "uluna"),
-            )],
-            &[
-                (
-                    "random_acc".to_string(),
-                    &[("lp_token".to_string(), Uint128::new(10_000))],
-                ),
-                (
-                    env.clone().contract.address.into_string(),
-                    &[("lp_token".to_string(), Uint128::new(4_000))],
-                ),
-            ],
-            vec![],
-        );
-
-        // inject config
-        CONFIG
-            .save(
-                &mut deps.storage,
-                &Config {
-                    lp_asset: AssetInfo::Token {
-                        contract_addr: "lp_token".to_string(),
-                    },
-                    asset_info: AssetInfo::NativeToken {
-                        denom: "uluna".to_string(),
-                    },
-                    deposit_enabled: true,
-                    flash_loan_enabled: true,
-                    owner: mock_creator().sender,
-                    withdraw_enabled: true,
-                    fee_collector_addr: Addr::unchecked("fee_collector"),
-                    fees: get_fees(),
-                },
-            )
-            .unwrap();
-
-        // inject protocol fees
-        COLLECTED_PROTOCOL_FEES
-            .save(
-                &mut deps.storage,
-                &Asset {
-                    amount: Uint128::new(1_000),
-                    info: AssetInfo::NativeToken {
-                        denom: "uluna".to_string(),
-                    },
-                },
-            )
-            .unwrap();
-
-        let res = execute(
-            deps.as_mut(),
-            env,
-            mock_info("lp_token", &[]),
-            white_whale_std::vault_network::vault::ExecuteMsg::Receive(
-                white_whale_std::vault_network::vault::Cw20ReceiveMsg {
-                    amount: Uint128::new(5_000),
-                    sender: mock_creator().sender.into_string(),
-                    msg: to_json_binary(
-                        &white_whale_std::vault_network::vault::Cw20HookMsg::Withdraw {},
-                    )
-                    .unwrap(),
-                },
-            ),
-        )
-        .unwrap();
-
-        assert_eq!(
-            res,
-            Response::new()
-                .add_attributes(vec![
-                    ("method", "withdraw"),
-                    ("lp_amount", "5000"),
-                    ("asset_amount", "4999"),
-                ])
-                .add_submessages(vec![
-                    SubMsg {
-                        id: 0,
-                        gas_limit: None,
-                        reply_on: cosmwasm_std::ReplyOn::Never,
-                        msg: BankMsg::Send {
-                            to_address: mock_creator().sender.into_string(),
-                            amount: coins(4999, "uluna"),
-                        }
-                        .into(),
-                    },
-                    SubMsg {
-                        id: 0,
-                        gas_limit: None,
-                        reply_on: cosmwasm_std::ReplyOn::Never,
-                        msg: WasmMsg::Execute {
-                            contract_addr: "lp_token".to_string(),
-                            msg: to_json_binary(&Cw20ExecuteMsg::Burn {
-                                amount: Uint128::new(5000)
-                            })
-                            .unwrap(),
-                            funds: vec![],
-                        }
-                        .into(),
-                    },
-                ])
-        );
-    }
-
-    #[test]
-    fn does_send_correct_response_token() {
-        let env = mock_env();
-        // with two accounts, one having 10_000 of the lp token
-        // and the second account just sent 5_000 of the lp token to the contract
-        // contract also has 15_000 of the vault_token
-        let mut deps = mock_dependencies_lp(
-            &[],
-            &[
-                (
-                    "random_acc".to_string(),
-                    &[("lp_token".to_string(), Uint128::new(9_000))],
-                ),
-                (
-                    env.clone().contract.address.into_string(),
-                    &[
-                        ("lp_token".to_string(), Uint128::new(5_000)),
-                        ("vault_token".to_string(), Uint128::new(15_000)),
-                    ],
-                ),
-            ],
-            vec![],
-        );
-
-        // inject config
-        CONFIG
-            .save(
-                &mut deps.storage,
-                &Config {
-                    lp_asset: AssetInfo::Token {
-                        contract_addr: "lp_token".to_string(),
-                    },
-                    asset_info: AssetInfo::Token {
-                        contract_addr: "vault_token".to_string(),
-                    },
-                    deposit_enabled: true,
-                    flash_loan_enabled: true,
-                    owner: mock_creator().sender,
-                    withdraw_enabled: true,
-                    fee_collector_addr: Addr::unchecked("fee_collector"),
-                    fees: get_fees(),
-                },
-            )
-            .unwrap();
-
-        // inject protocol fees
-        COLLECTED_PROTOCOL_FEES
-            .save(
-                &mut deps.storage,
-                &Asset {
-                    amount: Uint128::new(1_000),
-                    info: AssetInfo::Token {
-                        contract_addr: "vault_token".to_string(),
-                    },
-                },
-            )
-            .unwrap();
-
-        let res = execute(
-            deps.as_mut(),
-            env,
-            mock_info("lp_token", &[]),
-            white_whale_std::vault_network::vault::ExecuteMsg::Receive(
-                white_whale_std::vault_network::vault::Cw20ReceiveMsg {
-                    amount: Uint128::new(5_000),
-                    sender: mock_creator().sender.into_string(),
-                    msg: to_json_binary(
-                        &white_whale_std::vault_network::vault::Cw20HookMsg::Withdraw {},
-                    )
-                    .unwrap(),
-                },
-            ),
-        )
-        .unwrap();
-
-        assert_eq!(
-            res,
-            Response::new()
-                .add_attributes(vec![
-                    ("method", "withdraw"),
-                    ("lp_amount", "5000"),
-                    ("asset_amount", "4999"),
-                ])
-                .add_submessages(vec![
-                    SubMsg {
-                        id: 0,
-                        gas_limit: None,
-                        reply_on: cosmwasm_std::ReplyOn::Never,
-                        msg: WasmMsg::Execute {
-                            contract_addr: "vault_token".to_string(),
-                            msg: to_json_binary(&Cw20ExecuteMsg::Transfer {
-                                amount: Uint128::new(4_999),
-                                recipient: mock_creator().sender.into_string(),
-                            })
-                            .unwrap(),
-                            funds: vec![],
-                        }
-                        .into(),
-                    },
-                    SubMsg {
-                        id: 0,
-                        gas_limit: None,
-                        reply_on: cosmwasm_std::ReplyOn::Never,
-                        msg: WasmMsg::Execute {
-                            contract_addr: "lp_token".to_string(),
-                            msg: to_json_binary(&Cw20ExecuteMsg::Burn {
-                                amount: Uint128::new(5000)
-                            })
-                            .unwrap(),
-                            funds: vec![],
-                        }
-                        .into(),
-                    },
-                ])
-        );
-    }
-}
->>>>>>> 44c1c400
+// }