--- conflicted
+++ resolved
@@ -14,13 +14,8 @@
 use crate::{
     error::{StdResult, VaultError},
     execute::{callback, collect_protocol_fees, deposit, flash_loan, receive, update_config},
-<<<<<<< HEAD
     queries::{get_config, get_payback_amount, get_protocol_fees, get_share},
-    state::{ALL_TIME_COLLECTED_PROTOCOL_FEES, COLLECTED_PROTOCOL_FEES, CONFIG},
-=======
-    queries::{get_config, get_protocol_fees, get_share},
     state::{ALL_TIME_COLLECTED_PROTOCOL_FEES, COLLECTED_PROTOCOL_FEES, CONFIG, LOAN_COUNTER},
->>>>>>> 5d7adf84
 };
 
 const CONTRACT_NAME: &str = "vault_factory";
