use std::collections::HashMap;

use cosmwasm_std::{
<<<<<<< HEAD
    from_json, from_slice,
=======
    from_json,
>>>>>>> 44c1c400
    testing::{MockApi, MockQuerier, MockStorage},
    to_json_binary, Coin, ContractResult, Empty, OwnedDeps, Querier, QuerierResult, QueryRequest,
    SystemError, SystemResult, Uint128, WasmQuery,
};
use cw20::{AllowanceResponse, BalanceResponse, Cw20QueryMsg, TokenInfoResponse};

pub fn mock_dependencies_lp(
    native_balances: &[(&str, &[Coin])],
    token_balances: &[(String, &[(String, Uint128)])],
    token_allowances: Vec<(String, String, Uint128)>,
) -> OwnedDeps<MockStorage, MockApi, WasmMockQuerier> {
    let querier = WasmMockQuerier::new(
        MockQuerier::new(native_balances),
        token_balances,
        token_allowances,
    );

    OwnedDeps {
        storage: MockStorage::default(),
        api: MockApi::default(),
        querier,
        custom_query_type: std::marker::PhantomData,
    }
}

pub struct WasmMockQuerier {
    base: MockQuerier<Empty>,
    token_querier: TokenQuerier,
}

#[derive(Clone, Default)]
pub struct TokenQuerier {
    // this lets us iterate over all pairs that match the first string
    balances: HashMap<String, HashMap<String, Uint128>>,
    // key is in the form of (owner, spender)
    allowances: HashMap<(String, String), Uint128>,
}

impl TokenQuerier {
    pub fn new(
        balances: &[(String, &[(String, Uint128)])],
        allowances: Vec<(String, String, Uint128)>,
    ) -> Self {
        TokenQuerier {
            balances: balances_to_map(balances),
            allowances: allowances_to_map(allowances),
        }
    }
}

fn balances_to_map(
    balances: &[(String, &[(String, Uint128)])],
) -> HashMap<String, HashMap<String, Uint128>> {
    let mut balances_map: HashMap<String, HashMap<String, Uint128>> = HashMap::new();
    for (contract_addr, balances) in balances.iter() {
        let mut contract_balances_map: HashMap<String, Uint128> = HashMap::new();
        for (addr, balance) in balances.iter() {
            contract_balances_map.insert(addr.to_string(), *balance);
        }

        balances_map.insert(contract_addr.to_string(), contract_balances_map);
    }
    balances_map
}

fn allowances_to_map(
    allowances: Vec<(String, String, Uint128)>,
) -> HashMap<(String, String), Uint128> {
    let mut allowances_map = HashMap::new();

    for (owner, spender, allowance) in allowances.into_iter() {
        allowances_map.insert((owner, spender), allowance);
    }

    allowances_map
}

impl Querier for WasmMockQuerier {
    fn raw_query(&self, bin_request: &[u8]) -> QuerierResult {
        // MockQuerier doesn't support Custom, so we ignore it completely here
        let request: QueryRequest<Empty> = match from_json(bin_request) {
            Ok(v) => v,
            Err(e) => {
                return SystemResult::Err(SystemError::InvalidRequest {
                    error: format!("Parsing query request: {}", e),
                    request: bin_request.into(),
                });
            }
        };
        self.handle_query(&request)
    }
}

impl WasmMockQuerier {
    pub fn handle_query(&self, request: &QueryRequest<Empty>) -> QuerierResult {
        println!("Request hit the mock querier: {:?}", request);
        match &request {
            QueryRequest::Wasm(WasmQuery::Smart { contract_addr, msg }) => {
                if contract_addr == "lp_token" {
                    match from_json(msg).unwrap() {
                        Cw20QueryMsg::TokenInfo {} => {
                            return SystemResult::Ok(ContractResult::Ok(
                                to_json_binary(&TokenInfoResponse {
                                    decimals: 6,
                                    name: "lp_token".to_string(),
                                    symbol: "uLP".to_string(),
                                    total_supply: self
                                        .token_querier
                                        .balances
                                        .iter()
                                        .filter_map(|account| account.1.get("lp_token"))
                                        .sum(),
                                })
                                .unwrap(),
                            ));
                        }
                        Cw20QueryMsg::Balance { address } => {
                            return SystemResult::Ok(ContractResult::Ok(
                                to_json_binary(&BalanceResponse {
                                    balance: *self
                                        .token_querier
                                        .balances
                                        .get(&address)
                                        .expect("Address did not have CW20 balance")
                                        .get("lp_token")
                                        .unwrap_or(&Uint128::new(0)),
                                })
                                .unwrap(),
                            ));
                        }
                        _ => panic!("DO NOT ENTER HERE"),
                    }
                } else if contract_addr == "vault_token" {
                    match from_json(msg).unwrap() {
                        Cw20QueryMsg::Balance { address } => {
                            return SystemResult::Ok(ContractResult::Ok(
                                to_json_binary(&BalanceResponse {
                                    balance: *self
                                        .token_querier
                                        .balances
                                        .get(&address)
                                        .expect("Address did not have CW20 balance")
                                        .get("vault_token")
                                        .unwrap_or(&Uint128::new(0)),
                                })
                                .unwrap(),
                            ));
                        }
                        Cw20QueryMsg::Allowance { owner, spender } => {
                            return SystemResult::Ok(ContractResult::Ok(
                                to_json_binary(&AllowanceResponse {
                                    allowance: *self
                                        .token_querier
                                        .allowances
                                        .get(&(owner, spender))
                                        .unwrap_or(&Uint128::new(0)),
                                    expires: cw20::Expiration::Never {},
                                })
                                .unwrap(),
                            ))
                        }
                        _ => panic!("DO NOT ENTER HERE"),
                    }
                }

                panic!("DO NOT ENTER HERE")
            }
            _ => self.base.handle_query(request),
        }
    }
}

impl WasmMockQuerier {
    pub fn new(
        base: MockQuerier<Empty>,
        balances: &[(String, &[(String, Uint128)])],
        allowances: Vec<(String, String, Uint128)>,
    ) -> Self {
        WasmMockQuerier {
            base,
            token_querier: TokenQuerier::new(balances, allowances),
        }
    }
}<|MERGE_RESOLUTION|>--- conflicted
+++ resolved
@@ -1,11 +1,7 @@
 use std::collections::HashMap;
 
 use cosmwasm_std::{
-<<<<<<< HEAD
-    from_json, from_slice,
-=======
     from_json,
->>>>>>> 44c1c400
     testing::{MockApi, MockQuerier, MockStorage},
     to_json_binary, Coin, ContractResult, Empty, OwnedDeps, Querier, QuerierResult, QueryRequest,
     SystemError, SystemResult, Uint128, WasmQuery,
