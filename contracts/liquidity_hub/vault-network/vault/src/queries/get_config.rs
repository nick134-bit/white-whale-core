<<<<<<< HEAD
use classic_bindings::TerraQuery;
use cosmwasm_std::{to_binary, Binary, Deps};
=======
use cosmwasm_std::{to_json_binary, Binary, Deps};
>>>>>>> 44c1c400

use crate::error::VaultError;
use crate::state::CONFIG;

<<<<<<< HEAD
pub fn get_config(deps: Deps<TerraQuery>) -> Result<Binary, VaultError> {
    Ok(to_binary(&CONFIG.load(deps.storage)?)?)
}

// #[cfg(test)]
// #[cfg(not(target_arch = "wasm32"))]
// mod test {
//     use cosmwasm_std::{
//         from_binary,
//         testing::{mock_dependencies, mock_env},
//         Addr,
//     };
//     use white_whale::pool_network::asset::AssetInfo;
//     use white_whale::vault_network::vault::Config;
//
//     use crate::{
//         contract::query,
//         state::CONFIG,
//         tests::{get_fees, mock_creator},
//     };
//
//     #[test]
//     fn does_get_config() {
//         let mut deps = mock_dependencies();
//         let env = mock_env();
//
//         let config = Config {
//             owner: mock_creator().sender,
//             lp_asset: AssetInfo::Token {
//                 contract_addr: "lp_token".to_string(),
//             },
//             asset_info: AssetInfo::NativeToken {
//                 denom: "uluna".to_string(),
//             },
//             deposit_enabled: false,
//             flash_loan_enabled: true,
//             withdraw_enabled: false,
//             fee_collector_addr: Addr::unchecked("fee_collector"),
//             fees: get_fees(),
//         };
//
//         CONFIG.save(&mut deps.storage, &config).unwrap();
//
//         let res: Config = from_binary(
//             &query(
//                 deps.as_ref(),
//                 env,
//                 white_whale::vault_network::vault::QueryMsg::Config {},
//             )
//             .unwrap(),
//         )
//         .unwrap();
//
//         assert_eq!(res, config);
//     }
// }
=======
pub fn get_config(deps: Deps) -> Result<Binary, VaultError> {
    Ok(to_json_binary(&CONFIG.load(deps.storage)?)?)
}

#[cfg(test)]
mod test {
    use cosmwasm_std::{
        from_json,
        testing::{mock_dependencies, mock_env},
        Addr,
    };
    use white_whale_std::pool_network::asset::AssetInfo;
    use white_whale_std::vault_network::vault::Config;

    use crate::{
        contract::query,
        state::CONFIG,
        tests::{get_fees, mock_creator},
    };

    #[test]
    fn does_get_config() {
        let mut deps = mock_dependencies();
        let env = mock_env();

        let config = Config {
            owner: mock_creator().sender,
            lp_asset: AssetInfo::Token {
                contract_addr: "lp_token".to_string(),
            },
            asset_info: AssetInfo::NativeToken {
                denom: "uluna".to_string(),
            },
            deposit_enabled: false,
            flash_loan_enabled: true,
            withdraw_enabled: false,
            fee_collector_addr: Addr::unchecked("fee_collector"),
            fees: get_fees(),
        };

        CONFIG.save(&mut deps.storage, &config).unwrap();

        let res: Config = from_json(
            &query(
                deps.as_ref(),
                env,
                white_whale_std::vault_network::vault::QueryMsg::Config {},
            )
            .unwrap(),
        )
        .unwrap();

        assert_eq!(res, config);
    }
}
>>>>>>> 44c1c400
<|MERGE_RESOLUTION|>--- conflicted
+++ resolved
@@ -1,16 +1,11 @@
-<<<<<<< HEAD
 use classic_bindings::TerraQuery;
-use cosmwasm_std::{to_binary, Binary, Deps};
-=======
 use cosmwasm_std::{to_json_binary, Binary, Deps};
->>>>>>> 44c1c400
 
 use crate::error::VaultError;
 use crate::state::CONFIG;
 
-<<<<<<< HEAD
 pub fn get_config(deps: Deps<TerraQuery>) -> Result<Binary, VaultError> {
-    Ok(to_binary(&CONFIG.load(deps.storage)?)?)
+    Ok(to_json_binary(&CONFIG.load(deps.storage)?)?)
 }
 
 // #[cfg(test)]
@@ -64,61 +59,4 @@
 //
 //         assert_eq!(res, config);
 //     }
-// }
-=======
-pub fn get_config(deps: Deps) -> Result<Binary, VaultError> {
-    Ok(to_json_binary(&CONFIG.load(deps.storage)?)?)
-}
-
-#[cfg(test)]
-mod test {
-    use cosmwasm_std::{
-        from_json,
-        testing::{mock_dependencies, mock_env},
-        Addr,
-    };
-    use white_whale_std::pool_network::asset::AssetInfo;
-    use white_whale_std::vault_network::vault::Config;
-
-    use crate::{
-        contract::query,
-        state::CONFIG,
-        tests::{get_fees, mock_creator},
-    };
-
-    #[test]
-    fn does_get_config() {
-        let mut deps = mock_dependencies();
-        let env = mock_env();
-
-        let config = Config {
-            owner: mock_creator().sender,
-            lp_asset: AssetInfo::Token {
-                contract_addr: "lp_token".to_string(),
-            },
-            asset_info: AssetInfo::NativeToken {
-                denom: "uluna".to_string(),
-            },
-            deposit_enabled: false,
-            flash_loan_enabled: true,
-            withdraw_enabled: false,
-            fee_collector_addr: Addr::unchecked("fee_collector"),
-            fees: get_fees(),
-        };
-
-        CONFIG.save(&mut deps.storage, &config).unwrap();
-
-        let res: Config = from_json(
-            &query(
-                deps.as_ref(),
-                env,
-                white_whale_std::vault_network::vault::QueryMsg::Config {},
-            )
-            .unwrap(),
-        )
-        .unwrap();
-
-        assert_eq!(res, config);
-    }
-}
->>>>>>> 44c1c400
+// }