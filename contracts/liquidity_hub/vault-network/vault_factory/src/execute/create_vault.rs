<<<<<<< HEAD
use classic_bindings::TerraQuery;
use cosmwasm_std::{to_binary, DepsMut, Env, MessageInfo, ReplyOn, Response, SubMsg, WasmMsg};
use white_whale::fee::VaultFee;
use white_whale::pool_network::asset::AssetInfo;
use white_whale::vault_network::vault::InstantiateMsg;
use white_whale::vault_network::vault_factory::INSTANTIATE_VAULT_REPLY_ID;
=======
use cosmwasm_std::{to_json_binary, DepsMut, Env, MessageInfo, ReplyOn, Response, SubMsg, WasmMsg};
use white_whale_std::fee::VaultFee;
use white_whale_std::pool_network::asset::AssetInfo;
use white_whale_std::vault_network::vault::InstantiateMsg;
use white_whale_std::vault_network::vault_factory::INSTANTIATE_VAULT_REPLY_ID;
>>>>>>> 44c1c400

use crate::{
    asset::AssetReference,
    err::{StdResult, VaultFactoryError},
    state::{CONFIG, TMP_VAULT_ASSET, VAULTS},
};

pub fn create_vault(
    deps: DepsMut<TerraQuery>,
    env: Env,
    info: MessageInfo,
    asset_info: AssetInfo,
    fees: VaultFee,
    token_factory_lp: bool,
) -> StdResult<Response> {
    // check that owner is creating vault
    let config = CONFIG.load(deps.storage)?;

    // check that existing vault does not exist
    let existing_addr = VAULTS.may_load(deps.storage, asset_info.get_reference())?;
    if let Some((addr, _)) = existing_addr {
        return Err(VaultFactoryError::ExistingVault { addr });
    }

    // check the fees are valid
    fees.flash_loan_fee.is_valid()?;
    fees.protocol_fee.is_valid()?;

    // create a new vault
    let vault_instantiate_msg: SubMsg = SubMsg {
        id: INSTANTIATE_VAULT_REPLY_ID,
        msg: WasmMsg::Instantiate {
            admin: Some(env.contract.address.clone().into_string()),
            code_id: config.vault_id,
            msg: to_json_binary(&InstantiateMsg {
                owner: env.contract.address.into_string(),
                asset_info: asset_info.clone(),
                token_id: config.token_id,
                fee_collector_addr: config.fee_collector_addr.into_string(),
                vault_fees: fees,
                token_factory_lp,
            })?,
            funds: info.funds,
            label: format!(
                "White Whale {} Vault",
                asset_info.clone().get_label(&deps.as_ref())?
            ),
        }
        .into(),
        gas_limit: None,
        reply_on: ReplyOn::Success,
    };

    // store asset for use in reply callback
    TMP_VAULT_ASSET.save(
        deps.storage,
        &(asset_info.get_reference().to_vec(), asset_info),
    )?;

    Ok(Response::new()
        .add_submessage(vault_instantiate_msg)
        .add_attributes(vec![("method", "create_vault")]))
}

<<<<<<< HEAD
// #[cfg(test)]
// #[cfg(not(target_arch = "wasm32"))]
// mod tests {
//     use cosmwasm_std::{
//         testing::mock_info, to_binary, Addr, Decimal, ReplyOn, Response, StdError, SubMsg, WasmMsg,
//     };
//     use cw_multi_test::Executor;
//     use white_whale::fee::{Fee, VaultFee};
//     use white_whale::pool_network::asset::AssetInfo;
//     use white_whale::vault_network::vault_factory::INSTANTIATE_VAULT_REPLY_ID;
//
//     use crate::{
//         contract::execute,
//         err::VaultFactoryError,
//         tests::{
//             get_fees, mock_app, mock_creator, mock_execute,
//             mock_instantiate::{app_mock_instantiate, mock_instantiate},
//         },
//     };
//
//     #[test]
//     fn can_create_vault() {
//         let asset_info = AssetInfo::NativeToken {
//             denom: "uluna".to_string(),
//         };
//
//         // create a vault
//         let (res, _, env) = mock_execute(
//             5,
//             6,
//             white_whale::vault_network::vault_factory::ExecuteMsg::CreateVault {
//                 asset_info: asset_info.clone(),
//                 fees: get_fees(),
//                 token_factory_lp: false,
//             },
//         );
//
//         assert_eq!(
//             res.unwrap(),
//             Response::new()
//                 .add_attribute("method", "create_vault")
//                 .add_submessage(SubMsg {
//                     id: INSTANTIATE_VAULT_REPLY_ID,
//                     reply_on: ReplyOn::Success,
//                     gas_limit: None,
//                     msg: WasmMsg::Instantiate {
//                         admin: Some(env.contract.address.to_string()),
//                         code_id: 5,
//                         msg: to_binary(&white_whale::vault_network::vault::InstantiateMsg {
//                             owner: env.contract.address.to_string(),
//                             asset_info,
//                             token_id: 6,
//                             vault_fees: get_fees(),
//                             fee_collector_addr: "fee_collector".to_string(),
//                             token_factory_lp: false,
//                         })
//                         .unwrap(),
//                         funds: vec![],
//                         label: "White Whale uluna Vault".to_string()
//                     }
//                     .into()
//                 })
//         )
//     }
//
//     #[test]
//     fn can_create_vault_w_token_factory_lp() {
//         let asset_info = AssetInfo::NativeToken {
//             denom: "uluna".to_string(),
//         };
//
//         // create a vault
//         let (res, _, env) = mock_execute(
//             5,
//             6,
//             white_whale::vault_network::vault_factory::ExecuteMsg::CreateVault {
//                 asset_info: asset_info.clone(),
//                 fees: get_fees(),
//                 token_factory_lp: true,
//             },
//         );
//
//         assert_eq!(
//             res.unwrap(),
//             Response::new()
//                 .add_attribute("method", "create_vault")
//                 .add_submessage(SubMsg {
//                     id: INSTANTIATE_VAULT_REPLY_ID,
//                     reply_on: ReplyOn::Success,
//                     gas_limit: None,
//                     msg: WasmMsg::Instantiate {
//                         admin: Some(env.contract.address.to_string()),
//                         code_id: 5,
//                         msg: to_binary(&white_whale::vault_network::vault::InstantiateMsg {
//                             owner: env.contract.address.to_string(),
//                             asset_info,
//                             token_id: 6,
//                             vault_fees: get_fees(),
//                             fee_collector_addr: "fee_collector".to_string(),
//                             token_factory_lp: true,
//                         })
//                         .unwrap(),
//                         funds: vec![],
//                         label: "White Whale uluna Vault".to_string()
//                     }
//                     .into()
//                 })
//         )
//     }
//
//     #[test]
//     fn cannot_create_vault_unauthorized() {
//         let asset_info = AssetInfo::NativeToken {
//             denom: "uluna".to_string(),
//         };
//
//         let (mut deps, env) = mock_instantiate(5, 6);
//
//         // create a vault unauthorized
//         let bad_actor = mock_info("not_owner", &[]);
//
//         let res = execute(
//             deps.as_mut(),
//             env,
//             bad_actor,
//             white_whale::vault_network::vault_factory::ExecuteMsg::CreateVault {
//                 asset_info,
//                 fees: get_fees(),
//                 token_factory_lp: false,
//             },
//         );
//
//         assert_eq!(res.unwrap_err(), VaultFactoryError::Unauthorized {})
//     }
//
//     #[test]
//     fn cannot_create_duplicate_asset() {
//         let mut app = mock_app();
//
//         let factory_addr = app_mock_instantiate(&mut app);
//
//         let asset_info = AssetInfo::NativeToken {
//             denom: "uluna".to_string(),
//         };
//
//         // create a vault
//         let creator = mock_creator();
//
//         app.execute_contract(
//             creator.sender.clone(),
//             factory_addr.clone(),
//             &white_whale::vault_network::vault_factory::ExecuteMsg::CreateVault {
//                 asset_info: asset_info.clone(),
//                 fees: get_fees(),
//                 token_factory_lp: false,
//             },
//             &[],
//         )
//         .unwrap();
//
//         // get vault address
//         let vault_addr: Option<Addr> = app
//             .wrap()
//             .query_wasm_smart(
//                 factory_addr.clone(),
//                 &white_whale::vault_network::vault_factory::QueryMsg::Vault {
//                     asset_info: asset_info.clone(),
//                 },
//             )
//             .unwrap();
//
//         // create a vault again
//         let res = app.execute_contract(
//             creator.sender,
//             factory_addr,
//             &white_whale::vault_network::vault_factory::ExecuteMsg::CreateVault {
//                 asset_info,
//                 fees: get_fees(),
//                 token_factory_lp: false,
//             },
//             &[],
//         );
//
//         assert_eq!(
//             res.unwrap_err()
//                 .root_cause()
//                 .downcast_ref::<VaultFactoryError>()
//                 .unwrap(),
//             &VaultFactoryError::ExistingVault {
//                 addr: vault_addr.unwrap()
//             }
//         );
//     }
//
//     #[test]
//     fn does_error_if_invalid_fee() {
//         let (mut deps, env) = mock_instantiate(1, 2);
//
//         // create with bad flash loan fee
//         let res = execute(
//             deps.as_mut(),
//             env.clone(),
//             mock_creator(),
//             white_whale::vault_network::vault_factory::ExecuteMsg::CreateVault {
//                 asset_info: AssetInfo::NativeToken {
//                     denom: "uluna".to_string(),
//                 },
//                 fees: VaultFee {
//                     flash_loan_fee: Fee {
//                         share: Decimal::percent(150),
//                     },
//                     protocol_fee: Fee {
//                         share: Decimal::percent(30),
//                     },
//                     burn_fee: Fee {
//                         share: Decimal::zero(),
//                     },
//                 },
//                 token_factory_lp: false,
//             },
//         );
//         assert_eq!(
//             res.unwrap_err(),
//             VaultFactoryError::Std(StdError::GenericErr {
//                 msg: "Invalid fee".to_string()
//             })
//         );
//
//         // create with bad protocol fee
//         let res = execute(
//             deps.as_mut(),
//             env,
//             mock_creator(),
//             white_whale::vault_network::vault_factory::ExecuteMsg::CreateVault {
//                 asset_info: AssetInfo::NativeToken {
//                     denom: "uluna".to_string(),
//                 },
//                 fees: VaultFee {
//                     flash_loan_fee: Fee {
//                         share: Decimal::percent(30),
//                     },
//                     protocol_fee: Fee {
//                         share: Decimal::percent(150),
//                     },
//                     burn_fee: Fee {
//                         share: Decimal::zero(),
//                     },
//                 },
//                 token_factory_lp: false,
//             },
//         );
//         assert_eq!(
//             res.unwrap_err(),
//             VaultFactoryError::Std(StdError::GenericErr {
//                 msg: "Invalid fee".to_string()
//             })
//         );
//     }
//
//     #[test]
//     fn can_create_ibc_token_vault() {
//         let asset_info = AssetInfo::NativeToken {
//             denom: "ibc/4CD525F166D32B0132C095F353F4C6F033B0FF5C49141470D1EFDA1D63303D04"
//                 .to_string(),
//         };
//
//         // create a vault
//         let (res, _, env) = mock_execute(
//             5,
//             6,
//             white_whale::vault_network::vault_factory::ExecuteMsg::CreateVault {
//                 asset_info: asset_info.clone(),
//                 fees: get_fees(),
//                 token_factory_lp: false,
//             },
//         );
//
//         assert_eq!(
//             res.unwrap(),
//             Response::new()
//                 .add_attribute("method", "create_vault")
//                 .add_submessage(SubMsg {
//                     id: INSTANTIATE_VAULT_REPLY_ID,
//                     reply_on: ReplyOn::Success,
//                     gas_limit: None,
//                     msg: WasmMsg::Instantiate {
//                         admin: Some(env.contract.address.to_string()),
//                         code_id: 5,
//                         msg: to_binary(&white_whale::vault_network::vault::InstantiateMsg {
//                             owner: env.contract.address.to_string(),
//                             asset_info,
//                             token_id: 6,
//                             vault_fees: get_fees(),
//                             fee_collector_addr: "fee_collector".to_string(),
//                             token_factory_lp: false,
//                         })
//                         .unwrap(),
//                         funds: vec![],
//                         label: "White Whale ibc/4CD5...3D04 Vault".to_string()
//                     }
//                     .into()
//                 })
//         )
//     }
//
//     #[cfg(feature = "injective")]
//     #[test]
//     fn can_create_peggy_token_vault() {
//         let asset_info = AssetInfo::NativeToken {
//             denom: "peggy0x87aB3B4C8661e07D6372361211B96ed4Dc36B1B5".to_string(),
//         };
//
//         // create a vault
//         let (res, _, env) = mock_execute(
//             5,
//             6,
//             white_whale::vault_network::vault_factory::ExecuteMsg::CreateVault {
//                 asset_info: asset_info.clone(),
//                 fees: get_fees(),
//                 token_factory_lp: false,
//             },
//         );
//
//         assert_eq!(
//             res.unwrap(),
//             Response::new()
//                 .add_attribute("method", "create_vault")
//                 .add_submessage(SubMsg {
//                     id: INSTANTIATE_VAULT_REPLY_ID,
//                     reply_on: ReplyOn::Success,
//                     gas_limit: None,
//                     msg: WasmMsg::Instantiate {
//                         admin: Some(env.contract.address.to_string()),
//                         code_id: 5,
//                         msg: to_binary(&white_whale::vault_network::vault::InstantiateMsg {
//                             owner: env.contract.address.to_string(),
//                             asset_info,
//                             token_id: 6,
//                             vault_fees: get_fees(),
//                             fee_collector_addr: "fee_collector".to_string(),
//                             token_factory_lp: false,
//                         })
//                         .unwrap(),
//                         funds: vec![],
//                         label: "White Whale peggy0x87a...1B5 Vault".to_string()
//                     }
//                     .into()
//                 })
//         )
//     }
// }
=======
#[cfg(test)]
mod tests {
    use cosmwasm_std::{
        testing::mock_info, to_json_binary, Addr, Decimal, ReplyOn, Response, StdError, SubMsg,
        WasmMsg,
    };
    use cw_multi_test::Executor;
    use white_whale_std::fee::{Fee, VaultFee};
    use white_whale_std::pool_network::asset::AssetInfo;
    use white_whale_std::vault_network::vault_factory::INSTANTIATE_VAULT_REPLY_ID;

    use crate::{
        contract::execute,
        err::VaultFactoryError,
        tests::{
            get_fees, mock_app, mock_creator, mock_execute,
            mock_instantiate::{app_mock_instantiate, mock_instantiate},
        },
    };

    #[test]
    fn can_create_vault() {
        let asset_info = AssetInfo::NativeToken {
            denom: "uluna".to_string(),
        };

        // create a vault
        let (res, _, env) = mock_execute(
            5,
            6,
            white_whale_std::vault_network::vault_factory::ExecuteMsg::CreateVault {
                asset_info: asset_info.clone(),
                fees: get_fees(),
                token_factory_lp: false,
            },
        );

        assert_eq!(
            res.unwrap(),
            Response::new()
                .add_attribute("method", "create_vault")
                .add_submessage(SubMsg {
                    id: INSTANTIATE_VAULT_REPLY_ID,
                    reply_on: ReplyOn::Success,
                    gas_limit: None,
                    msg: WasmMsg::Instantiate {
                        admin: Some(env.contract.address.to_string()),
                        code_id: 5,
                        msg: to_json_binary(
                            &white_whale_std::vault_network::vault::InstantiateMsg {
                                owner: env.contract.address.to_string(),
                                asset_info,
                                token_id: 6,
                                vault_fees: get_fees(),
                                fee_collector_addr: "fee_collector".to_string(),
                                token_factory_lp: false,
                            }
                        )
                        .unwrap(),
                        funds: vec![],
                        label: "White Whale uluna Vault".to_string()
                    }
                    .into()
                })
        )
    }

    #[test]
    fn can_create_vault_w_token_factory_lp() {
        let asset_info = AssetInfo::NativeToken {
            denom: "uluna".to_string(),
        };

        // create a vault
        let (res, _, env) = mock_execute(
            5,
            6,
            white_whale_std::vault_network::vault_factory::ExecuteMsg::CreateVault {
                asset_info: asset_info.clone(),
                fees: get_fees(),
                token_factory_lp: true,
            },
        );

        assert_eq!(
            res.unwrap(),
            Response::new()
                .add_attribute("method", "create_vault")
                .add_submessage(SubMsg {
                    id: INSTANTIATE_VAULT_REPLY_ID,
                    reply_on: ReplyOn::Success,
                    gas_limit: None,
                    msg: WasmMsg::Instantiate {
                        admin: Some(env.contract.address.to_string()),
                        code_id: 5,
                        msg: to_json_binary(
                            &white_whale_std::vault_network::vault::InstantiateMsg {
                                owner: env.contract.address.to_string(),
                                asset_info,
                                token_id: 6,
                                vault_fees: get_fees(),
                                fee_collector_addr: "fee_collector".to_string(),
                                token_factory_lp: true,
                            }
                        )
                        .unwrap(),
                        funds: vec![],
                        label: "White Whale uluna Vault".to_string()
                    }
                    .into()
                })
        )
    }

    #[test]
    fn cannot_create_vault_unauthorized() {
        let asset_info = AssetInfo::NativeToken {
            denom: "uluna".to_string(),
        };

        let (mut deps, env) = mock_instantiate(5, 6);

        // create a vault unauthorized
        let bad_actor = mock_info("not_owner", &[]);

        let res = execute(
            deps.as_mut(),
            env,
            bad_actor,
            white_whale_std::vault_network::vault_factory::ExecuteMsg::CreateVault {
                asset_info,
                fees: get_fees(),
                token_factory_lp: false,
            },
        );

        assert_eq!(res.unwrap_err(), VaultFactoryError::Unauthorized {})
    }

    #[test]
    fn cannot_create_duplicate_asset() {
        let mut app = mock_app();

        let factory_addr = app_mock_instantiate(&mut app);

        let asset_info = AssetInfo::NativeToken {
            denom: "uluna".to_string(),
        };

        // create a vault
        let creator = mock_creator();

        app.execute_contract(
            creator.sender.clone(),
            factory_addr.clone(),
            &white_whale_std::vault_network::vault_factory::ExecuteMsg::CreateVault {
                asset_info: asset_info.clone(),
                fees: get_fees(),
                token_factory_lp: false,
            },
            &[],
        )
        .unwrap();

        // get vault address
        let vault_addr: Option<Addr> = app
            .wrap()
            .query_wasm_smart(
                factory_addr.clone(),
                &white_whale_std::vault_network::vault_factory::QueryMsg::Vault {
                    asset_info: asset_info.clone(),
                },
            )
            .unwrap();

        // create a vault again
        let res = app.execute_contract(
            creator.sender,
            factory_addr,
            &white_whale_std::vault_network::vault_factory::ExecuteMsg::CreateVault {
                asset_info,
                fees: get_fees(),
                token_factory_lp: false,
            },
            &[],
        );

        assert_eq!(
            res.unwrap_err()
                .root_cause()
                .downcast_ref::<VaultFactoryError>()
                .unwrap(),
            &VaultFactoryError::ExistingVault {
                addr: vault_addr.unwrap()
            }
        );
    }

    #[test]
    fn does_error_if_invalid_fee() {
        let (mut deps, env) = mock_instantiate(1, 2);

        // create with bad flash loan fee
        let res = execute(
            deps.as_mut(),
            env.clone(),
            mock_creator(),
            white_whale_std::vault_network::vault_factory::ExecuteMsg::CreateVault {
                asset_info: AssetInfo::NativeToken {
                    denom: "uluna".to_string(),
                },
                fees: VaultFee {
                    flash_loan_fee: Fee {
                        share: Decimal::percent(150),
                    },
                    protocol_fee: Fee {
                        share: Decimal::percent(30),
                    },
                    burn_fee: Fee {
                        share: Decimal::zero(),
                    },
                },
                token_factory_lp: false,
            },
        );
        assert_eq!(
            res.unwrap_err(),
            VaultFactoryError::Std(StdError::GenericErr {
                msg: "Invalid fee".to_string()
            })
        );

        // create with bad protocol fee
        let res = execute(
            deps.as_mut(),
            env,
            mock_creator(),
            white_whale_std::vault_network::vault_factory::ExecuteMsg::CreateVault {
                asset_info: AssetInfo::NativeToken {
                    denom: "uluna".to_string(),
                },
                fees: VaultFee {
                    flash_loan_fee: Fee {
                        share: Decimal::percent(30),
                    },
                    protocol_fee: Fee {
                        share: Decimal::percent(150),
                    },
                    burn_fee: Fee {
                        share: Decimal::zero(),
                    },
                },
                token_factory_lp: false,
            },
        );
        assert_eq!(
            res.unwrap_err(),
            VaultFactoryError::Std(StdError::GenericErr {
                msg: "Invalid fee".to_string()
            })
        );
    }

    #[test]
    fn can_create_ibc_token_vault() {
        let asset_info = AssetInfo::NativeToken {
            denom: "ibc/4CD525F166D32B0132C095F353F4C6F033B0FF5C49141470D1EFDA1D63303D04"
                .to_string(),
        };

        // create a vault
        let (res, _, env) = mock_execute(
            5,
            6,
            white_whale_std::vault_network::vault_factory::ExecuteMsg::CreateVault {
                asset_info: asset_info.clone(),
                fees: get_fees(),
                token_factory_lp: false,
            },
        );

        assert_eq!(
            res.unwrap(),
            Response::new()
                .add_attribute("method", "create_vault")
                .add_submessage(SubMsg {
                    id: INSTANTIATE_VAULT_REPLY_ID,
                    reply_on: ReplyOn::Success,
                    gas_limit: None,
                    msg: WasmMsg::Instantiate {
                        admin: Some(env.contract.address.to_string()),
                        code_id: 5,
                        msg: to_json_binary(
                            &white_whale_std::vault_network::vault::InstantiateMsg {
                                owner: env.contract.address.to_string(),
                                asset_info,
                                token_id: 6,
                                vault_fees: get_fees(),
                                fee_collector_addr: "fee_collector".to_string(),
                                token_factory_lp: false,
                            }
                        )
                        .unwrap(),
                        funds: vec![],
                        label: "White Whale ibc/4CD5...3D04 Vault".to_string()
                    }
                    .into()
                })
        )
    }

    #[cfg(feature = "injective")]
    #[test]
    fn can_create_peggy_token_vault() {
        let asset_info = AssetInfo::NativeToken {
            denom: "peggy0x87aB3B4C8661e07D6372361211B96ed4Dc36B1B5".to_string(),
        };

        // create a vault
        let (res, _, env) = mock_execute(
            5,
            6,
            white_whale_std::vault_network::vault_factory::ExecuteMsg::CreateVault {
                asset_info: asset_info.clone(),
                fees: get_fees(),
                token_factory_lp: false,
            },
        );

        assert_eq!(
            res.unwrap(),
            Response::new()
                .add_attribute("method", "create_vault")
                .add_submessage(SubMsg {
                    id: INSTANTIATE_VAULT_REPLY_ID,
                    reply_on: ReplyOn::Success,
                    gas_limit: None,
                    msg: WasmMsg::Instantiate {
                        admin: Some(env.contract.address.to_string()),
                        code_id: 5,
                        msg: to_json_binary(
                            &white_whale_std::vault_network::vault::InstantiateMsg {
                                owner: env.contract.address.to_string(),
                                asset_info,
                                token_id: 6,
                                vault_fees: get_fees(),
                                fee_collector_addr: "fee_collector".to_string(),
                                token_factory_lp: false,
                            }
                        )
                        .unwrap(),
                        funds: vec![],
                        label: "White Whale peggy0x87a...1B5 Vault".to_string()
                    }
                    .into()
                })
        )
    }
}
>>>>>>> 44c1c400
<|MERGE_RESOLUTION|>--- conflicted
+++ resolved
@@ -1,17 +1,9 @@
-<<<<<<< HEAD
 use classic_bindings::TerraQuery;
-use cosmwasm_std::{to_binary, DepsMut, Env, MessageInfo, ReplyOn, Response, SubMsg, WasmMsg};
-use white_whale::fee::VaultFee;
-use white_whale::pool_network::asset::AssetInfo;
-use white_whale::vault_network::vault::InstantiateMsg;
-use white_whale::vault_network::vault_factory::INSTANTIATE_VAULT_REPLY_ID;
-=======
 use cosmwasm_std::{to_json_binary, DepsMut, Env, MessageInfo, ReplyOn, Response, SubMsg, WasmMsg};
 use white_whale_std::fee::VaultFee;
 use white_whale_std::pool_network::asset::AssetInfo;
 use white_whale_std::vault_network::vault::InstantiateMsg;
 use white_whale_std::vault_network::vault_factory::INSTANTIATE_VAULT_REPLY_ID;
->>>>>>> 44c1c400
 
 use crate::{
     asset::AssetReference,
@@ -76,7 +68,6 @@
         .add_attributes(vec![("method", "create_vault")]))
 }
 
-<<<<<<< HEAD
 // #[cfg(test)]
 // #[cfg(not(target_arch = "wasm32"))]
 // mod tests {
@@ -427,365 +418,4 @@
 //                 })
 //         )
 //     }
-// }
-=======
-#[cfg(test)]
-mod tests {
-    use cosmwasm_std::{
-        testing::mock_info, to_json_binary, Addr, Decimal, ReplyOn, Response, StdError, SubMsg,
-        WasmMsg,
-    };
-    use cw_multi_test::Executor;
-    use white_whale_std::fee::{Fee, VaultFee};
-    use white_whale_std::pool_network::asset::AssetInfo;
-    use white_whale_std::vault_network::vault_factory::INSTANTIATE_VAULT_REPLY_ID;
-
-    use crate::{
-        contract::execute,
-        err::VaultFactoryError,
-        tests::{
-            get_fees, mock_app, mock_creator, mock_execute,
-            mock_instantiate::{app_mock_instantiate, mock_instantiate},
-        },
-    };
-
-    #[test]
-    fn can_create_vault() {
-        let asset_info = AssetInfo::NativeToken {
-            denom: "uluna".to_string(),
-        };
-
-        // create a vault
-        let (res, _, env) = mock_execute(
-            5,
-            6,
-            white_whale_std::vault_network::vault_factory::ExecuteMsg::CreateVault {
-                asset_info: asset_info.clone(),
-                fees: get_fees(),
-                token_factory_lp: false,
-            },
-        );
-
-        assert_eq!(
-            res.unwrap(),
-            Response::new()
-                .add_attribute("method", "create_vault")
-                .add_submessage(SubMsg {
-                    id: INSTANTIATE_VAULT_REPLY_ID,
-                    reply_on: ReplyOn::Success,
-                    gas_limit: None,
-                    msg: WasmMsg::Instantiate {
-                        admin: Some(env.contract.address.to_string()),
-                        code_id: 5,
-                        msg: to_json_binary(
-                            &white_whale_std::vault_network::vault::InstantiateMsg {
-                                owner: env.contract.address.to_string(),
-                                asset_info,
-                                token_id: 6,
-                                vault_fees: get_fees(),
-                                fee_collector_addr: "fee_collector".to_string(),
-                                token_factory_lp: false,
-                            }
-                        )
-                        .unwrap(),
-                        funds: vec![],
-                        label: "White Whale uluna Vault".to_string()
-                    }
-                    .into()
-                })
-        )
-    }
-
-    #[test]
-    fn can_create_vault_w_token_factory_lp() {
-        let asset_info = AssetInfo::NativeToken {
-            denom: "uluna".to_string(),
-        };
-
-        // create a vault
-        let (res, _, env) = mock_execute(
-            5,
-            6,
-            white_whale_std::vault_network::vault_factory::ExecuteMsg::CreateVault {
-                asset_info: asset_info.clone(),
-                fees: get_fees(),
-                token_factory_lp: true,
-            },
-        );
-
-        assert_eq!(
-            res.unwrap(),
-            Response::new()
-                .add_attribute("method", "create_vault")
-                .add_submessage(SubMsg {
-                    id: INSTANTIATE_VAULT_REPLY_ID,
-                    reply_on: ReplyOn::Success,
-                    gas_limit: None,
-                    msg: WasmMsg::Instantiate {
-                        admin: Some(env.contract.address.to_string()),
-                        code_id: 5,
-                        msg: to_json_binary(
-                            &white_whale_std::vault_network::vault::InstantiateMsg {
-                                owner: env.contract.address.to_string(),
-                                asset_info,
-                                token_id: 6,
-                                vault_fees: get_fees(),
-                                fee_collector_addr: "fee_collector".to_string(),
-                                token_factory_lp: true,
-                            }
-                        )
-                        .unwrap(),
-                        funds: vec![],
-                        label: "White Whale uluna Vault".to_string()
-                    }
-                    .into()
-                })
-        )
-    }
-
-    #[test]
-    fn cannot_create_vault_unauthorized() {
-        let asset_info = AssetInfo::NativeToken {
-            denom: "uluna".to_string(),
-        };
-
-        let (mut deps, env) = mock_instantiate(5, 6);
-
-        // create a vault unauthorized
-        let bad_actor = mock_info("not_owner", &[]);
-
-        let res = execute(
-            deps.as_mut(),
-            env,
-            bad_actor,
-            white_whale_std::vault_network::vault_factory::ExecuteMsg::CreateVault {
-                asset_info,
-                fees: get_fees(),
-                token_factory_lp: false,
-            },
-        );
-
-        assert_eq!(res.unwrap_err(), VaultFactoryError::Unauthorized {})
-    }
-
-    #[test]
-    fn cannot_create_duplicate_asset() {
-        let mut app = mock_app();
-
-        let factory_addr = app_mock_instantiate(&mut app);
-
-        let asset_info = AssetInfo::NativeToken {
-            denom: "uluna".to_string(),
-        };
-
-        // create a vault
-        let creator = mock_creator();
-
-        app.execute_contract(
-            creator.sender.clone(),
-            factory_addr.clone(),
-            &white_whale_std::vault_network::vault_factory::ExecuteMsg::CreateVault {
-                asset_info: asset_info.clone(),
-                fees: get_fees(),
-                token_factory_lp: false,
-            },
-            &[],
-        )
-        .unwrap();
-
-        // get vault address
-        let vault_addr: Option<Addr> = app
-            .wrap()
-            .query_wasm_smart(
-                factory_addr.clone(),
-                &white_whale_std::vault_network::vault_factory::QueryMsg::Vault {
-                    asset_info: asset_info.clone(),
-                },
-            )
-            .unwrap();
-
-        // create a vault again
-        let res = app.execute_contract(
-            creator.sender,
-            factory_addr,
-            &white_whale_std::vault_network::vault_factory::ExecuteMsg::CreateVault {
-                asset_info,
-                fees: get_fees(),
-                token_factory_lp: false,
-            },
-            &[],
-        );
-
-        assert_eq!(
-            res.unwrap_err()
-                .root_cause()
-                .downcast_ref::<VaultFactoryError>()
-                .unwrap(),
-            &VaultFactoryError::ExistingVault {
-                addr: vault_addr.unwrap()
-            }
-        );
-    }
-
-    #[test]
-    fn does_error_if_invalid_fee() {
-        let (mut deps, env) = mock_instantiate(1, 2);
-
-        // create with bad flash loan fee
-        let res = execute(
-            deps.as_mut(),
-            env.clone(),
-            mock_creator(),
-            white_whale_std::vault_network::vault_factory::ExecuteMsg::CreateVault {
-                asset_info: AssetInfo::NativeToken {
-                    denom: "uluna".to_string(),
-                },
-                fees: VaultFee {
-                    flash_loan_fee: Fee {
-                        share: Decimal::percent(150),
-                    },
-                    protocol_fee: Fee {
-                        share: Decimal::percent(30),
-                    },
-                    burn_fee: Fee {
-                        share: Decimal::zero(),
-                    },
-                },
-                token_factory_lp: false,
-            },
-        );
-        assert_eq!(
-            res.unwrap_err(),
-            VaultFactoryError::Std(StdError::GenericErr {
-                msg: "Invalid fee".to_string()
-            })
-        );
-
-        // create with bad protocol fee
-        let res = execute(
-            deps.as_mut(),
-            env,
-            mock_creator(),
-            white_whale_std::vault_network::vault_factory::ExecuteMsg::CreateVault {
-                asset_info: AssetInfo::NativeToken {
-                    denom: "uluna".to_string(),
-                },
-                fees: VaultFee {
-                    flash_loan_fee: Fee {
-                        share: Decimal::percent(30),
-                    },
-                    protocol_fee: Fee {
-                        share: Decimal::percent(150),
-                    },
-                    burn_fee: Fee {
-                        share: Decimal::zero(),
-                    },
-                },
-                token_factory_lp: false,
-            },
-        );
-        assert_eq!(
-            res.unwrap_err(),
-            VaultFactoryError::Std(StdError::GenericErr {
-                msg: "Invalid fee".to_string()
-            })
-        );
-    }
-
-    #[test]
-    fn can_create_ibc_token_vault() {
-        let asset_info = AssetInfo::NativeToken {
-            denom: "ibc/4CD525F166D32B0132C095F353F4C6F033B0FF5C49141470D1EFDA1D63303D04"
-                .to_string(),
-        };
-
-        // create a vault
-        let (res, _, env) = mock_execute(
-            5,
-            6,
-            white_whale_std::vault_network::vault_factory::ExecuteMsg::CreateVault {
-                asset_info: asset_info.clone(),
-                fees: get_fees(),
-                token_factory_lp: false,
-            },
-        );
-
-        assert_eq!(
-            res.unwrap(),
-            Response::new()
-                .add_attribute("method", "create_vault")
-                .add_submessage(SubMsg {
-                    id: INSTANTIATE_VAULT_REPLY_ID,
-                    reply_on: ReplyOn::Success,
-                    gas_limit: None,
-                    msg: WasmMsg::Instantiate {
-                        admin: Some(env.contract.address.to_string()),
-                        code_id: 5,
-                        msg: to_json_binary(
-                            &white_whale_std::vault_network::vault::InstantiateMsg {
-                                owner: env.contract.address.to_string(),
-                                asset_info,
-                                token_id: 6,
-                                vault_fees: get_fees(),
-                                fee_collector_addr: "fee_collector".to_string(),
-                                token_factory_lp: false,
-                            }
-                        )
-                        .unwrap(),
-                        funds: vec![],
-                        label: "White Whale ibc/4CD5...3D04 Vault".to_string()
-                    }
-                    .into()
-                })
-        )
-    }
-
-    #[cfg(feature = "injective")]
-    #[test]
-    fn can_create_peggy_token_vault() {
-        let asset_info = AssetInfo::NativeToken {
-            denom: "peggy0x87aB3B4C8661e07D6372361211B96ed4Dc36B1B5".to_string(),
-        };
-
-        // create a vault
-        let (res, _, env) = mock_execute(
-            5,
-            6,
-            white_whale_std::vault_network::vault_factory::ExecuteMsg::CreateVault {
-                asset_info: asset_info.clone(),
-                fees: get_fees(),
-                token_factory_lp: false,
-            },
-        );
-
-        assert_eq!(
-            res.unwrap(),
-            Response::new()
-                .add_attribute("method", "create_vault")
-                .add_submessage(SubMsg {
-                    id: INSTANTIATE_VAULT_REPLY_ID,
-                    reply_on: ReplyOn::Success,
-                    gas_limit: None,
-                    msg: WasmMsg::Instantiate {
-                        admin: Some(env.contract.address.to_string()),
-                        code_id: 5,
-                        msg: to_json_binary(
-                            &white_whale_std::vault_network::vault::InstantiateMsg {
-                                owner: env.contract.address.to_string(),
-                                asset_info,
-                                token_id: 6,
-                                vault_fees: get_fees(),
-                                fee_collector_addr: "fee_collector".to_string(),
-                                token_factory_lp: false,
-                            }
-                        )
-                        .unwrap(),
-                        funds: vec![],
-                        label: "White Whale peggy0x87a...1B5 Vault".to_string()
-                    }
-                    .into()
-                })
-        )
-    }
-}
->>>>>>> 44c1c400
+// }