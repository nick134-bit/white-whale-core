--- conflicted
+++ resolved
@@ -32,11 +32,6 @@
 serde.workspace = true
 semver.workspace = true
 thiserror.workspace = true
-<<<<<<< HEAD
-white-whale.workspace = true
-cw-controllers.workspace = true
-cw-utils.workspace = true
-=======
 white-whale-std.workspace = true
 cw-controllers.workspace = true
->>>>>>> d3f2b2fa
+cw-utils.workspace = true