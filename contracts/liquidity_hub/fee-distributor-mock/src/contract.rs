--- conflicted
+++ resolved
@@ -64,13 +64,8 @@
     msg: white_whale_std::fee_distributor::QueryMsg,
 ) -> StdResult<Binary> {
     match msg {
-<<<<<<< HEAD
-        white_whale::fee_distributor::QueryMsg::Config {} => {}
-        white_whale::fee_distributor::QueryMsg::CurrentEpoch {} => {
-=======
         white_whale_std::fee_distributor::QueryMsg::Config {} => {}
         white_whale_std::fee_distributor::QueryMsg::CurrentEpoch {} => {
->>>>>>> 44c1c400
             return to_json_binary(&EpochResponse {
                 epoch: CURRENT_EPOCH.load(deps.storage)?,
             });
