[package]
name = "whale-lair"
version = "0.9.2"
authors = ["Kerber0x <kerber0x@protonmail.com>"]
edition.workspace = true
description = "The Whale Lair is a bonding contract used to bond WHALE LSDs."
license.workspace = true
repository.workspace = true
homepage.workspace = true
documentation.workspace = true
publish.workspace = true

exclude = [
  # Those files are rust-optimizer artifacts. You might want to commit them for convenience but they should not be part of the source code publication.
  "contract.wasm",
  "hash.txt",
]

# See more keys and their definitions at https://doc.rust-lang.org/cargo/reference/manifest.html

[lib]
crate-type = ["cdylib", "rlib"]

[features]
injective = ["white-whale-std/injective"]
osmosis = ["osmosis_token_factory"]
token_factory = ["white-whale-std/token_factory"]
osmosis_token_factory = ["white-whale-std/osmosis_token_factory"]
# for more explicit tests, cargo test --features=backtraces
backtraces = ["cosmwasm-std/backtraces"]

[dependencies]
cosmwasm-schema.workspace = true
cosmwasm-std.workspace = true
cw-storage-plus.workspace = true
cw2.workspace = true
schemars.workspace = true
semver.workspace = true
serde.workspace = true
thiserror.workspace = true
white-whale-std.workspace = true

[dev-dependencies]
<<<<<<< HEAD
cw-multi-test.workspace = true
anyhow.workspace = true
=======
cw-multi-test = "0.16.2"
anyhow = { version = "1.0.68" }
>>>>>>> 44c1c400
white-whale-testing.workspace = true<|MERGE_RESOLUTION|>--- conflicted
+++ resolved
@@ -41,11 +41,6 @@
 white-whale-std.workspace = true
 
 [dev-dependencies]
-<<<<<<< HEAD
 cw-multi-test.workspace = true
 anyhow.workspace = true
-=======
-cw-multi-test = "0.16.2"
-anyhow = { version = "1.0.68" }
->>>>>>> 44c1c400
 white-whale-testing.workspace = true