--- conflicted
+++ resolved
@@ -38,19 +38,10 @@
 semver.workspace = true
 serde.workspace = true
 thiserror.workspace = true
-<<<<<<< HEAD
-white-whale.workspace = true
+white-whale-std.workspace = true
 classic-bindings.workspace = true
 
 #[dev-dependencies]
 #cw-multi-test = "0.16.2"
 #anyhow = { version = "1.0.68"}
-#white-whale-testing.workspace = true
-=======
-white-whale-std.workspace = true
-
-[dev-dependencies]
-cw-multi-test = "0.16.2"
-anyhow = { version = "1.0.68" }
-white-whale-testing.workspace = true
->>>>>>> 44c1c400
+#white-whale-testing.workspace = true