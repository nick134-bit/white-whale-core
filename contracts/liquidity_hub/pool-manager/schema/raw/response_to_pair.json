--- conflicted
+++ resolved
@@ -6,10 +6,6 @@
     "asset_decimals",
     "asset_denoms",
     "assets",
-<<<<<<< HEAD
-    "balances",
-=======
->>>>>>> 04a0c661
     "lp_denom",
     "pair_type",
     "pool_fees"
@@ -35,15 +31,6 @@
         "$ref": "#/definitions/Coin"
       }
     },
-<<<<<<< HEAD
-    "balances": {
-      "type": "array",
-      "items": {
-        "$ref": "#/definitions/Uint128"
-      }
-    },
-=======
->>>>>>> 04a0c661
     "lp_denom": {
       "type": "string"
     },
