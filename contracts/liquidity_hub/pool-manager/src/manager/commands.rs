use cosmwasm_std::{
    attr, Attribute, Coin, CosmosMsg, DepsMut, Env, MessageInfo, Response, Uint128,
};
use white_whale_std::{
    fee::PoolFee, pool_network::asset::PairType, whale_lair::fill_rewards_msg_coin,
};

use crate::state::{get_pair_by_identifier, PAIR_COUNTER};
use crate::{
    state::{Config, MANAGER_CONFIG, PAIRS},
    ContractError,
};

use white_whale_std::lp_common::LP_SYMBOL;
use white_whale_std::pool_manager::PairInfo;

pub const MAX_ASSETS_PER_POOL: usize = 4;

/// Creates a liquidity pool pair with 2, 3, or N assets. The function dynamically handles different numbers of assets,
/// allowing for the creation of pairs with varying configurations. The maximum number of assets per pool is defined by
/// the constant `MAX_ASSETS_PER_POOL`.
///
/// # Example
///
/// ```rust
/// # use cosmwasm_std::{DepsMut, Decimal, Env, MessageInfo, Response, CosmosMsg, WasmMsg, to_json_binary};
/// # use white_whale_std::pool_network::{asset::{PairType}};
/// # use white_whale_std::fee::PoolFee;
/// # use white_whale_std::fee::Fee;
/// # use pool_manager::error::ContractError;
/// # use pool_manager::manager::commands::MAX_ASSETS_PER_POOL;
/// # use pool_manager::manager::commands::create_pair;
/// # use std::convert::TryInto;
/// #
/// # fn example(deps: DepsMut, env: Env, info: MessageInfo) -> Result<Response, ContractError> {
/// let asset_infos = vec![
///     "uatom".into(),
///     "uscrt".into(),
/// ];
/// let asset_decimals = vec![6, 6];
/// #[cfg(not(feature = "osmosis"))]
/// let pool_fees = PoolFee {
///     protocol_fee: Fee {
///         share: Decimal::percent(5u64),
///     },
///     swap_fee: Fee {
///         share: Decimal::percent(7u64),
///     },
///     burn_fee: Fee {
///         share: Decimal::zero(),
///     },
///    extra_fees: vec![],
/// };
///
/// #[cfg(feature = "osmosis")]
/// let pool_fees = PoolFee {
///     protocol_fee: Fee {
///         share: Decimal::percent(5u64),
///     },
///     swap_fee: Fee {
///         share: Decimal::percent(7u64),
///     },
///     burn_fee: Fee {
///         share: Decimal::zero(),
///     },
///     osmosis_fee: Fee {
///         share: Decimal::zero(),
///     },
///     extra_fees: vec![],
/// };
/// let pair_type = PairType::ConstantProduct;
/// let token_factory_lp = false;
///
/// let response = create_pair(deps, env, info, asset_infos, asset_decimals, pool_fees, pair_type, None)?;
/// # Ok(response)
/// # }
/// ```
#[allow(unreachable_code)]
#[allow(clippy::too_many_arguments)]
pub fn create_pair(
    deps: DepsMut,
    env: Env,
    info: MessageInfo,
    asset_denoms: Vec<String>,
    asset_decimals: Vec<u8>,
    pool_fees: PoolFee,
    pair_type: PairType,
    pair_identifier: Option<String>,
) -> Result<Response, ContractError> {
    // Load config for pool creation fee
    let config: Config = MANAGER_CONFIG.load(deps.storage)?;

    // Check if fee was provided and is sufficient
    if !config.pool_creation_fee.amount.is_zero() {
        // verify fee payment
        let amount = cw_utils::must_pay(&info, &config.pool_creation_fee.denom)?;
        if amount != config.pool_creation_fee.amount {
            return Err(ContractError::InvalidPairCreationFee {
                amount,
                expected: config.pool_creation_fee.amount,
            });
        }
    }

    // Prepare the sending of pair creation fee
    let mut messages: Vec<CosmosMsg> = vec![];

    // send pool creation fee to whale lair
    let creation_fee = vec![config.pool_creation_fee];

    // send pair creation fee to whale lair i.e the new fee_collector
<<<<<<< HEAD
    messages.push(fill_rewards_msg_coin(
        config.whale_lair_addr.into_string(),
=======
    messages.push(fill_rewards_msg(
        config.bonding_manager_addr.into_string(),
>>>>>>> 75794fe8
        creation_fee,
    )?);

    // Check if the asset infos are the same
    if asset_denoms
        .iter()
        .any(|asset| asset_denoms.iter().filter(|&a| a == asset).count() > 1)
    {
        return Err(ContractError::SameAsset {});
    }

    // Verify pool fees
    pool_fees.is_valid()?;

    let pair_id = PAIR_COUNTER.load(deps.storage)?;
    // if no identifier is provided, use the pool counter (id) as identifier
    let identifier = pair_identifier.unwrap_or(pair_id.to_string());

    // check if there is an existing pool with the given identifier
    let pair = get_pair_by_identifier(&deps.as_ref(), &identifier);
    if pair.is_ok() {
        return Err(ContractError::PairExists {
            asset_infos: asset_denoms
                .iter()
                .map(|i| i.to_string())
                .collect::<Vec<_>>()
                .join(", "),
            identifier,
        });
    }

    // prepare labels for creating the pair token with a meaningful name
    let pair_label = asset_denoms.join("-");

    let mut attributes = Vec::<Attribute>::new();

    // Convert all asset_infos into assets with 0 balances
    let assets = asset_denoms
        .iter()
        .map(|asset_info| Coin {
            denom: asset_info.clone(),
            amount: Uint128::zero(),
        })
        .collect::<Vec<_>>();

    let lp_symbol = format!("{pair_label}.pool.{identifier}.{LP_SYMBOL}");
    let lp_asset = format!("{}/{}/{}", "factory", env.contract.address, lp_symbol);

    #[allow(clippy::redundant_clone)]
    PAIRS.save(
        deps.storage,
        &identifier,
        &PairInfo {
            asset_denoms,
            pair_type: pair_type.clone(),
            lp_denom: lp_asset.clone(),
            asset_decimals,
            pool_fees,
            assets,
        },
    )?;

    attributes.push(attr("lp_asset", lp_asset));

    // #[cfg(all(
    //     not(feature = "token_factory"),
    //     not(feature = "osmosis_token_factory"),
    //     not(feature = "injective")
    // ))]
    // {
    //     return Err(ContractError::TokenFactoryNotEnabled {});
    // }

    messages.push(white_whale_std::tokenfactory::create_denom::create_denom(
        env.contract.address,
        lp_symbol,
    ));

    // increase pair counter
    PAIR_COUNTER.update(deps.storage, |mut counter| -> Result<_, ContractError> {
        counter += 1;
        Ok(counter)
    })?;

    attributes.push(attr("action", "create_pair"));
    attributes.push(attr("pair", &pair_label));
    attributes.push(attr("pair_label", pair_label.as_str()));
    attributes.push(attr("pair_type", pair_type.get_label()));
    attributes.push(attr("pair_identifier", identifier.as_str()));

    Ok(Response::new()
        .add_attributes(attributes)
        .add_messages(messages))
}<|MERGE_RESOLUTION|>--- conflicted
+++ resolved
@@ -109,13 +109,8 @@
     let creation_fee = vec![config.pool_creation_fee];
 
     // send pair creation fee to whale lair i.e the new fee_collector
-<<<<<<< HEAD
     messages.push(fill_rewards_msg_coin(
-        config.whale_lair_addr.into_string(),
-=======
-    messages.push(fill_rewards_msg(
         config.bonding_manager_addr.into_string(),
->>>>>>> 75794fe8
         creation_fee,
     )?);
 
