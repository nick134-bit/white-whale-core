use crate::{state::MANAGER_CONFIG, ContractError};
use cosmwasm_std::{
    ensure, to_json_binary, Addr, BankMsg, Coin, CosmosMsg, DepsMut, Env, MessageInfo, Response,
    WasmMsg,
};

pub const MAX_ASSETS_PER_POOL: usize = 4;

use crate::state::get_pair_by_identifier;
use cosmwasm_std::Decimal;
use white_whale_std::whale_lair;

use super::perform_swap::perform_swap;

#[allow(clippy::too_many_arguments)]
pub fn swap(
    deps: DepsMut,
    _env: Env,
    info: MessageInfo,
    sender: Addr,
    offer_asset: Coin,
    ask_asset_denom: String,
    belief_price: Option<Decimal>,
    max_spread: Option<Decimal>,
    to: Option<Addr>,
    pair_identifier: String,
) -> Result<Response, ContractError> {
    let config = MANAGER_CONFIG.load(deps.storage)?;
    // check if the swap feature is enabled
<<<<<<< HEAD
    if !config.feature_toggle.swaps_enabled {
        return Err(ContractError::OperationDisabled("swap".to_string()));
    }
=======
    ensure!(
        config.feature_toggle.swaps_enabled,
        ContractError::OperationDisabled("swap".to_string())
    );

    // todo remove this, not needed. You can just swap whatever it is sent in info.funds, just worth
    // veritying the asset is the same as the one in the pool
>>>>>>> d1962181
    if cw_utils::one_coin(&info)? != offer_asset {
        return Err(ContractError::AssetMismatch {});
    }

    // verify that the assets sent match the ones from the pool
    let pair = get_pair_by_identifier(&deps.as_ref(), &pair_identifier)?;
    ensure!(
        vec![ask_asset_denom, offer_asset.denom.clone()]
            .iter()
            .all(|asset| pair
                .assets
                .iter()
                .any(|pool_asset| pool_asset.denom == *asset)),
        ContractError::AssetMismatch {}
    );

    // perform the swap
    let swap_result = perform_swap(
        deps,
        offer_asset.clone(),
        pair_identifier,
        belief_price,
        max_spread,
    )?;

    // add messages
    let mut messages: Vec<CosmosMsg> = vec![];
    let receiver = to.unwrap_or_else(|| sender.clone());

    // first we add the swap result
    if !swap_result.return_asset.amount.is_zero() {
        messages.push(CosmosMsg::Bank(BankMsg::Send {
            to_address: receiver.to_string(),
            amount: vec![swap_result.return_asset.clone()],
        }));
    }

    // then we add the fees
    if !swap_result.burn_fee_asset.amount.is_zero() {
        messages.push(CosmosMsg::Bank(BankMsg::Burn {
            amount: vec![swap_result.burn_fee_asset.clone()],
        }));
    }
    if !swap_result.protocol_fee_asset.amount.is_zero() {
        messages.push(CosmosMsg::Wasm(WasmMsg::Execute {
            contract_addr: config.bonding_manager_addr.to_string(),
            msg: to_json_binary(&whale_lair::ExecuteMsg::FillRewardsCoin {})?,
            funds: vec![swap_result.protocol_fee_asset.clone()],
        }));
    }

    //todo remove, this stays within the pool. Verify this with a test with multiple (duplicated)
    // pools, see how the swap fees behave
    // if !swap_result.swap_fee_asset.amount.is_zero() {
    //     messages.push(CosmosMsg::Bank(BankMsg::Send {
    //         to_address: config.bonding_manager_addr.to_string(),
    //         amount: vec![swap_result.swap_fee_asset.clone()],
    //     }));
    // }

    Ok(Response::new().add_messages(messages).add_attributes(vec![
        ("action", "swap"),
        ("sender", sender.as_str()),
        ("receiver", receiver.as_str()),
        ("offer_denom", &offer_asset.denom),
        ("ask_denom", &swap_result.return_asset.denom),
        ("offer_amount", &offer_asset.amount.to_string()),
        (
            "return_amount",
            &swap_result.return_asset.amount.to_string(),
        ),
        ("spread_amount", &swap_result.spread_amount.to_string()),
        (
            "swap_fee_amount",
            &swap_result.swap_fee_asset.amount.to_string(),
        ),
        (
            "protocol_fee_amount",
            &swap_result.protocol_fee_asset.amount.to_string(),
        ),
        (
            "burn_fee_amount",
            &swap_result.burn_fee_asset.amount.to_string(),
        ),
        #[cfg(feature = "osmosis")]
        (
            "osmosis_fee_amount",
            &swap_result.osmosis_fee_amount.to_string(),
        ),
        ("swap_type", swap_result.pair_info.pair_type.get_label()),
    ]))
}<|MERGE_RESOLUTION|>--- conflicted
+++ resolved
@@ -27,11 +27,6 @@
 ) -> Result<Response, ContractError> {
     let config = MANAGER_CONFIG.load(deps.storage)?;
     // check if the swap feature is enabled
-<<<<<<< HEAD
-    if !config.feature_toggle.swaps_enabled {
-        return Err(ContractError::OperationDisabled("swap".to_string()));
-    }
-=======
     ensure!(
         config.feature_toggle.swaps_enabled,
         ContractError::OperationDisabled("swap".to_string())
@@ -39,7 +34,6 @@
 
     // todo remove this, not needed. You can just swap whatever it is sent in info.funds, just worth
     // veritying the asset is the same as the one in the pool
->>>>>>> d1962181
     if cw_utils::one_coin(&info)? != offer_asset {
         return Err(ContractError::AssetMismatch {});
     }
