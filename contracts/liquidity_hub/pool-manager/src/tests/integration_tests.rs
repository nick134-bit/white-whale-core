--- conflicted
+++ resolved
@@ -1,14 +1,5 @@
 use crate::ContractError;
-<<<<<<< HEAD
 use cosmwasm_std::{coin, Addr, Coin, Decimal, Uint128};
-=======
-
-// use crate::tests::suite::SuiteBuilder;
-
-use cosmwasm_std::{coin, Addr, Coin, Decimal, Uint128};
-
-use cw_multi_test::Contract;
->>>>>>> d3f2b2fa
 use white_whale_std::fee::Fee;
 use white_whale_std::pool_network::asset::{Asset, AssetInfo, MINIMUM_LIQUIDITY_AMOUNT};
 use white_whale_std::pool_network::pair::PoolFee;
@@ -32,7 +23,7 @@
         },
     );
 
-    let cw20_code_id = suite.create_cw20_token();
+    let _cw20_code_id = suite.create_cw20_token();
     suite.instantiate(
         suite.senders[0].to_string(),
         Asset {
