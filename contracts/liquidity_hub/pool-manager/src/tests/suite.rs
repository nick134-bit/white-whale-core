use white_whale_std::pool_manager::Cw20HookMsg;
use white_whale_std::pool_manager::{InstantiateMsg, NPairInfo};

use cosmwasm_std::{
    to_json_binary, Addr, Coin, Decimal, Empty, StdResult, Timestamp, Uint128, Uint64,
};
use cw20::{BalanceResponse, Cw20Coin, MinterResponse};
use cw_multi_test::{
    App, AppBuilder, AppResponse, BankKeeper, Contract, ContractWrapper, Executor, WasmKeeper,
};
use white_whale_std::pool_network::pair::{ReverseSimulationResponse, SimulationResponse};
use white_whale_std::pool_network::{
    asset::{Asset, AssetInfo, PairType},
    pair::PoolFee,
};

use cw_multi_test::addons::{MockAddressGenerator, MockApiBech32};
fn contract_pool_manager() -> Box<dyn Contract<Empty>> {
    let contract = ContractWrapper::new_with_empty(
        crate::contract::execute,
        crate::contract::instantiate,
        crate::contract::query,
    );

    Box::new(contract)
}

fn cw20_token_contract() -> Box<dyn Contract<Empty>> {
    let contract = ContractWrapper::new_with_empty(
        cw20_base::contract::execute,
        cw20_base::contract::instantiate,
        cw20_base::contract::query,
    );

    Box::new(contract)
}

/// Creates the whale lair contract
pub fn whale_lair_contract() -> Box<dyn Contract<Empty>> {
    let contract = ContractWrapper::new(
        whale_lair::contract::execute,
        whale_lair::contract::instantiate,
        whale_lair::contract::query,
    )
    .with_migrate(whale_lair::contract::migrate);

    Box::new(contract)
}

pub struct TestingSuite {
    app: App<BankKeeper, MockApiBech32>,
    pub senders: [Addr; 3],
    pub whale_lair_addr: Addr,
    pub pool_manager_addr: Addr,
    pub cw20_tokens: Vec<Addr>,
}

/// TestingSuite helpers
impl TestingSuite {
    pub(crate) fn creator(&mut self) -> Addr {
        self.senders.first().unwrap().clone()
    }

    pub(crate) fn set_time(&mut self, timestamp: Timestamp) -> &mut Self {
        let mut block_info = self.app.block_info();
        block_info.time = timestamp;
        self.app.set_block(block_info);

        self
    }

    pub(crate) fn get_time(&mut self) -> Timestamp {
        self.app.block_info().time
    }

    pub(crate) fn increase_allowance(
        &mut self,
        sender: Addr,
        cw20contract: Addr,
        allowance: Uint128,
        spender: Addr,
    ) -> &mut Self {
        let msg = cw20_base::msg::ExecuteMsg::IncreaseAllowance {
            spender: spender.to_string(),
            amount: allowance,
            expires: None,
        };

        self.app
            .execute_contract(sender, cw20contract, &msg, &[])
            .unwrap();

        self
    }
}

/// Instantiate
impl TestingSuite {
    pub(crate) fn default_with_balances(initial_balance: Vec<Coin>) -> Self {
        let sender_1 = Addr::unchecked("migaloo1h3s5np57a8cxaca3rdjlgu8jzmr2d2zz55s5y3");
        let sender_2 = Addr::unchecked("migaloo193lk767456jhkzddnz7kf5jvuzfn67gyfvhc40");
        let sender_3 = Addr::unchecked("migaloo1ludaslnu24p5eftw499f7ngsc2jkzqdsrvxt75");

        let bank = BankKeeper::new();

        let balances = vec![
            (sender_1.clone(), initial_balance.clone()),
            (sender_2.clone(), initial_balance.clone()),
            (sender_3.clone(), initial_balance.clone()),
        ];

        let app = AppBuilder::new()
            .with_api(MockApiBech32::new("migaloo"))
            .with_wasm(WasmKeeper::default().with_address_generator(MockAddressGenerator))
            .with_bank(bank)
            .build(|router, _api, storage| {
                balances.into_iter().for_each(|(account, amount)| {
                    router.bank.init_balance(storage, &account, amount).unwrap()
                });
            });

        Self {
            app,
            senders: [sender_1, sender_2, sender_3],
            whale_lair_addr: Addr::unchecked(""),
            pool_manager_addr: Addr::unchecked(""),
            cw20_tokens: vec![],
        }
    }

    #[track_caller]
    pub(crate) fn instantiate(
        &mut self,
        whale_lair_addr: String,
        _vault_creation_fee: Asset,
    ) -> &mut Self {
        let cw20_token_id = self.app.store_code(cw20_token_contract());
        let msg = InstantiateMsg {
            fee_collector_addr: whale_lair_addr,
            token_code_id: cw20_token_id,
            pair_code_id: cw20_token_id,
            owner: self.creator().to_string(),
            pool_creation_fee: Asset {
                amount: Uint128::from(1_000u128),
                info: AssetInfo::NativeToken {
                    denom: "uusd".to_string(),
                },
            },
        };

        let pool_manager_id = self.app.store_code(contract_pool_manager());

        let creator = self.creator().clone();

        self.pool_manager_addr = self
            .app
            .instantiate_contract(
                pool_manager_id,
                creator.clone(),
                &msg,
                &[],
                "mock pool manager",
                Some(creator.into_string()),
            )
            .unwrap();
        self
    }

    #[track_caller]
    pub(crate) fn instantiate_default(&mut self) -> &mut Self {
        self.create_whale_lair();
        self.create_cw20_token();

        // 17 May 2023 17:00:00 UTC
        let timestamp = Timestamp::from_seconds(1684342800u64);
        self.set_time(timestamp);

        self.instantiate(
            self.whale_lair_addr.to_string(),
            Asset {
                info: AssetInfo::NativeToken {
                    denom: "uwhale".to_string(),
                },
                amount: Uint128::new(1_000u128),
            },
        )
    }

    #[track_caller]
    pub(crate) fn instantiate_with_cw20_lp_token(&mut self) -> &mut Self {
        self.create_whale_lair();
        let cw20_code_id = self.create_cw20_token();
        println!("cw20_code_id: {}", self.whale_lair_addr);
        // 17 May 2023 17:00:00 UTC
        let timestamp = Timestamp::from_seconds(1684342800u64);
        self.set_time(timestamp);

        self.instantiate(
            self.whale_lair_addr.to_string(),
            Asset {
                info: AssetInfo::NativeToken {
                    denom: "uwhale".to_string(),
                },
                amount: Uint128::new(1_000u128),
            },
        )
    }

    fn create_whale_lair(&mut self) {
        let whale_lair_id = self.app.store_code(whale_lair_contract());

        // create whale lair
        let msg = white_whale_std::whale_lair::InstantiateMsg {
            unbonding_period: Uint64::new(86400u64),
            growth_rate: Decimal::one(),
            bonding_assets: vec![
                AssetInfo::NativeToken {
                    denom: "bWHALE".to_string(),
                },
                AssetInfo::NativeToken {
                    denom: "ampWHALE".to_string(),
                },
            ],
        };

        let creator = self.creator().clone();

        self.whale_lair_addr = self
            .app
            .instantiate_contract(
                whale_lair_id,
                creator.clone(),
                &msg,
                &[],
                "White Whale Lair".to_string(),
                Some(creator.to_string()),
            )
            .unwrap();
    }

    #[track_caller]
    pub fn create_cw20_token(&mut self) -> u64 {
        let msg = white_whale_std::pool_network::token::InstantiateMsg {
            name: "mocktoken".to_string(),
            symbol: "MOCK".to_string(),
            decimals: 6,
            initial_balances: vec![
                Cw20Coin {
                    address: self.senders[0].to_string(),
                    amount: Uint128::new(1_000_000_000_000u128),
                },
                Cw20Coin {
                    address: self.senders[1].to_string(),
                    amount: Uint128::new(1_000_000_000_000u128),
                },
                Cw20Coin {
                    address: self.senders[2].to_string(),
                    amount: Uint128::new(1_000_000_000_000u128),
                },
            ],
            mint: Some(MinterResponse {
                minter: self.senders[0].to_string(),
                cap: None,
            }),
        };

        let cw20_token_id = self.app.store_code(cw20_token_contract());

        let creator = self.creator().clone();

        self.cw20_tokens.append(&mut vec![self
            .app
            .instantiate_contract(
                cw20_token_id,
                creator.clone(),
                &msg,
                &[],
                "mock cw20 token",
                Some(creator.into_string()),
            )
            .unwrap()]);
        cw20_token_id
    }

    #[track_caller]
    pub fn add_native_token_decimals(
        &mut self,
        sender: Addr,
        native_token_denom: String,
        decimals: u8,
    ) -> &mut Self {
        let msg = white_whale_std::pool_manager::ExecuteMsg::AddNativeTokenDecimals {
            denom: native_token_denom.clone(),
            decimals,
        };

        let _creator = self.creator().clone();

        self.app
            .execute_contract(
                sender,
                self.pool_manager_addr.clone(),
                &msg,
                &[Coin {
                    denom: native_token_denom.to_string(),
                    amount: Uint128::from(1u128),
                }],
            )
            .unwrap();

        self
    }
}

/// execute messages
impl TestingSuite {
    #[track_caller]
    pub(crate) fn update_ownership(
        &mut self,
        sender: Addr,
        action: cw_ownable::Action,
        result: impl Fn(Result<AppResponse, anyhow::Error>),
    ) -> &mut Self {
        let msg = white_whale_std::pool_manager::ExecuteMsg::UpdateOwnership(action);

        result(
            self.app
                .execute_contract(sender, self.pool_manager_addr.clone(), &msg, &[]),
        );

        self
    }

    #[track_caller]
    pub(crate) fn provide_liquidity(
        &mut self,
        sender: Addr,
        pair_identifier: String,
        assets: Vec<Asset>,
        funds: Vec<Coin>,
        result: impl Fn(Result<AppResponse, anyhow::Error>),
    ) -> &mut Self {
        let msg = white_whale_std::pool_manager::ExecuteMsg::ProvideLiquidity {
            assets,
            pair_identifier,
            slippage_tolerance: None,
            receiver: None,
        };

        result(
            self.app
                .execute_contract(sender, self.pool_manager_addr.clone(), &msg, &funds),
        );

        self
    }

    #[track_caller]
    pub(crate) fn swap(
        &mut self,
        sender: Addr,
        offer_asset: Asset,
        ask_asset: AssetInfo,
        belief_price: Option<Decimal>,
        max_spread: Option<Decimal>,
        to: Option<String>,
        pair_identifier: String,
        funds: Vec<Coin>,
        result: impl Fn(Result<AppResponse, anyhow::Error>),
    ) -> &mut Self {
        let msg = white_whale_std::pool_manager::ExecuteMsg::Swap {
            offer_asset,
            ask_asset,
            belief_price,
            max_spread,
            to,
            pair_identifier,
        };

        result(
            self.app
                .execute_contract(sender, self.pool_manager_addr.clone(), &msg, &funds),
        );

        self
    }

    #[track_caller]
    pub(crate) fn execute_swap_operations(
        &mut self,
        sender: Addr,
        operations: Vec<SwapOperation>,
        minimum_receive: Option<Uint128>,
        to: Option<String>,
        max_spread: Option<Decimal>,
        funds: Vec<Coin>,
        result: impl Fn(Result<AppResponse, anyhow::Error>),
    ) -> &mut Self {
        let msg = white_whale_std::pool_manager::ExecuteMsg::ExecuteSwapOperations {
            operations,
            minimum_receive,
            to,
            max_spread,
        };

        result(
            self.app
                .execute_contract(sender, self.pool_manager_addr.clone(), &msg, &funds),
        );

        self
    }

    #[track_caller]
    pub(crate) fn create_pair(
        &mut self,
        sender: Addr,
        asset_infos: Vec<AssetInfo>,
        pool_fees: PoolFee,
        pair_type: PairType,
        token_factory_lp: bool,
        pair_identifier: Option<String>,
        pair_creation_fee_funds: Vec<Coin>,
        result: impl Fn(Result<AppResponse, anyhow::Error>),
    ) -> &mut Self {
        let msg = white_whale_std::pool_manager::ExecuteMsg::CreatePair {
            asset_infos,
            pool_fees,
            pair_type,
            token_factory_lp,
            pair_identifier,
        };

        result(self.app.execute_contract(
            sender,
            self.pool_manager_addr.clone(),
            &msg,
            &pair_creation_fee_funds,
        ));

        self
    }

    #[track_caller]
    pub(crate) fn withdraw_liquidity(
        &mut self,
        sender: Addr,
        pair_identifier: String,
        assets: Vec<Asset>,
        result: impl Fn(Result<AppResponse, anyhow::Error>),
    ) -> &mut Self {
        let msg = white_whale_std::pool_manager::ExecuteMsg::WithdrawLiquidity {
            assets,
            pair_identifier,
        };

        result(
            self.app
                .execute_contract(sender, self.pool_manager_addr.clone(), &msg, &[]),
        );

        self
    }

    #[track_caller]
    pub(crate) fn withdraw_liquidity_cw20(
        &mut self,
        sender: Addr,
        pair_identifier: String,
        _assets: Vec<Asset>,
        amount: Uint128,
        liquidity_token: Addr,
        result: impl Fn(Result<AppResponse, anyhow::Error>),
    ) -> &mut Self {
        // Prepare a CW20 Transfer message with a CW20HookMsg to withdraw liquidity

        // Send the cw20 amount with a message
        let msg = cw20::Cw20ExecuteMsg::Send {
<<<<<<< HEAD
            contract: self.pool_manager_addr.to_string(),
            amount: amount,
            msg: to_json_binary(&Cw20HookMsg::WithdrawLiquidity {
                pair_identifier: pair_identifier,
            })
            .unwrap(),
=======
            contract: self.vault_manager_addr.to_string(),
            amount,
            msg: to_json_binary(&Cw20HookMsg::WithdrawLiquidity { pair_identifier }).unwrap(),
>>>>>>> d3f2b2fa
        };

        result(
            self.app
                .execute_contract(sender, liquidity_token, &msg, &[]),
        );

        self
    }
}

/// queries
impl TestingSuite {
    pub(crate) fn query_ownership(
        &mut self,
        result: impl Fn(StdResult<cw_ownable::Ownership<String>>),
    ) -> &mut Self {
        let ownership_response: StdResult<cw_ownable::Ownership<String>> =
            self.app.wrap().query_wasm_smart(
                &self.pool_manager_addr,
                &white_whale_std::pool_manager::QueryMsg::Ownership {},
            );

        result(ownership_response);

        self
    }

    pub(crate) fn query_balance(
        &mut self,
        addr: String,
        denom: impl Into<String>,
        result: impl Fn(StdResult<Coin>),
    ) -> &mut Self {
        let balance_resp: StdResult<Coin> = self.app.wrap().query_balance(addr, denom);

        result(balance_resp);

        self
    }

    pub(crate) fn query_pair_info(
        &self,
        pair_identifier: String,
        result: impl Fn(StdResult<NPairInfo>),
    ) -> &Self {
        let pair_info_response: StdResult<NPairInfo> = self.app.wrap().query_wasm_smart(
<<<<<<< HEAD
            &self.pool_manager_addr,
            &white_whale_std::pool_manager::QueryMsg::Pair {
                pair_identifier: pair_identifier,
            },
=======
            &self.vault_manager_addr,
            &white_whale_std::pool_manager::QueryMsg::Pair { pair_identifier },
>>>>>>> d3f2b2fa
        );

        result(pair_info_response);

        self
    }

    pub(crate) fn query_simulation(
        &mut self,
        pair_identifier: String,
        offer_asset: Asset,
        ask_asset: AssetInfo,
        result: impl Fn(StdResult<SimulationResponse>),
    ) -> &mut Self {
        let pair_info_response: StdResult<SimulationResponse> = self.app.wrap().query_wasm_smart(
            &self.pool_manager_addr,
            &white_whale_std::pool_manager::QueryMsg::Simulation {
                offer_asset,
                ask_asset: Asset {
                    amount: Uint128::zero(),
                    info: ask_asset,
                },
                pair_identifier,
            },
        );

        result(pair_info_response);

        self
    }

    pub(crate) fn query_reverse_simulation(
        &mut self,
        pair_identifier: String,
        offer_asset: AssetInfo,
        ask_asset: Asset,
        result: impl Fn(StdResult<ReverseSimulationResponse>),
    ) -> &mut Self {
        let pair_info_response: StdResult<ReverseSimulationResponse> =
            self.app.wrap().query_wasm_smart(
                &self.pool_manager_addr,
                &white_whale_std::pool_manager::QueryMsg::ReverseSimulation {
                    offer_asset: Asset {
                        amount: Uint128::zero(),
                        info: offer_asset,
                    },
                    ask_asset,
                    pair_identifier,
                },
            );

        result(pair_info_response);

        self
    }

    pub(crate) fn query_amount_of_lp_token(
        &mut self,
        identifier: String,
        sender: String,
        result: impl Fn(StdResult<Uint128>),
    ) -> &mut Self {
        // Get the LP token from Config
        let lp_token_response: NPairInfo = self
            .app
            .wrap()
            .query_wasm_smart(
                &self.pool_manager_addr,
                &white_whale_std::pool_manager::QueryMsg::Pair {
                    pair_identifier: identifier,
                },
            )
            .unwrap();

        // Get balance of LP token, if native we can just query balance otherwise we need to go to cw20

        let balance = match lp_token_response.liquidity_token {
            AssetInfo::NativeToken { denom } => {
                let balance_response: Uint128 =
                    self.app.wrap().query_balance(sender, denom).unwrap().amount;

                balance_response
            }
            AssetInfo::Token { contract_addr } => {
                let balance_response: BalanceResponse = self
                    .app
                    .wrap()
                    .query_wasm_smart(
                        contract_addr,
                        &cw20_base::msg::QueryMsg::Balance { address: sender },
                    )
                    .unwrap();

                balance_response.balance
            }
        };

        result(Result::Ok(balance));
        self
    }

    pub(crate) fn query_lp_token(&mut self, identifier: String, _sender: String) -> AssetInfo {
        // Get the LP token from Config
        let lp_token_response: NPairInfo = self
            .app
            .wrap()
            .query_wasm_smart(
                &self.pool_manager_addr,
                &white_whale_std::pool_manager::QueryMsg::Pair {
                    pair_identifier: identifier,
                },
            )
            .unwrap();

        // Get balance of LP token, if native we can just query balance otherwise we need to go to cw20
        lp_token_response.liquidity_token
    }
}<|MERGE_RESOLUTION|>--- conflicted
+++ resolved
@@ -1,4 +1,4 @@
-use white_whale_std::pool_manager::Cw20HookMsg;
+use white_whale_std::pool_manager::{Cw20HookMsg, SwapOperation};
 use white_whale_std::pool_manager::{InstantiateMsg, NPairInfo};
 
 use cosmwasm_std::{
@@ -189,7 +189,7 @@
     #[track_caller]
     pub(crate) fn instantiate_with_cw20_lp_token(&mut self) -> &mut Self {
         self.create_whale_lair();
-        let cw20_code_id = self.create_cw20_token();
+        let _cw20_code_id = self.create_cw20_token();
         println!("cw20_code_id: {}", self.whale_lair_addr);
         // 17 May 2023 17:00:00 UTC
         let timestamp = Timestamp::from_seconds(1684342800u64);
@@ -476,18 +476,12 @@
 
         // Send the cw20 amount with a message
         let msg = cw20::Cw20ExecuteMsg::Send {
-<<<<<<< HEAD
             contract: self.pool_manager_addr.to_string(),
             amount: amount,
             msg: to_json_binary(&Cw20HookMsg::WithdrawLiquidity {
                 pair_identifier: pair_identifier,
             })
             .unwrap(),
-=======
-            contract: self.vault_manager_addr.to_string(),
-            amount,
-            msg: to_json_binary(&Cw20HookMsg::WithdrawLiquidity { pair_identifier }).unwrap(),
->>>>>>> d3f2b2fa
         };
 
         result(
@@ -535,15 +529,10 @@
         result: impl Fn(StdResult<NPairInfo>),
     ) -> &Self {
         let pair_info_response: StdResult<NPairInfo> = self.app.wrap().query_wasm_smart(
-<<<<<<< HEAD
             &self.pool_manager_addr,
             &white_whale_std::pool_manager::QueryMsg::Pair {
                 pair_identifier: pair_identifier,
             },
-=======
-            &self.vault_manager_addr,
-            &white_whale_std::pool_manager::QueryMsg::Pair { pair_identifier },
->>>>>>> d3f2b2fa
         );
 
         result(pair_info_response);
