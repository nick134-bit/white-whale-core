use classic_bindings::TerraQuery;
use cosmwasm_std::{
    to_json_binary, Addr, Coin, CosmosMsg, Decimal, Deps, DepsMut, Env, MessageInfo, Response,
    WasmMsg,
};
use cw20::Cw20ExecuteMsg;
<<<<<<< HEAD

use white_whale::pool_network;
use white_whale::pool_network::asset::{Asset, AssetInfo, PairInfo};
use white_whale::pool_network::pair::ExecuteMsg as PairExecuteMsg;
use white_whale::pool_network::querier::{query_balance, query_pair_info, query_token_balance};
use white_whale::pool_network::router::SwapOperation;
=======
use white_whale_std::pool_network;
use white_whale_std::pool_network::asset::{Asset, AssetInfo, PairInfo};
use white_whale_std::pool_network::pair::ExecuteMsg as PairExecuteMsg;
use white_whale_std::pool_network::querier::{query_balance, query_pair_info, query_token_balance};
use white_whale_std::pool_network::router::SwapOperation;
>>>>>>> 44c1c400

use crate::error::ContractError;
use crate::state::{Config, CONFIG};

/// Execute swap operation
/// swap all offer asset to ask asset
pub fn execute_swap_operation(
    deps: DepsMut<TerraQuery>,
    env: Env,
    info: MessageInfo,
    operation: SwapOperation,
    to: Option<String>,
    max_spread: Option<Decimal>,
) -> Result<Response, ContractError> {
    if env.contract.address != info.sender {
        return Err(ContractError::Unauthorized {});
    }

    let messages: Vec<CosmosMsg> = match operation {
        SwapOperation::TerraSwap {
            offer_asset_info,
            ask_asset_info,
        } => {
            let config: Config = CONFIG.load(deps.as_ref().storage)?;
            let terraswap_factory = deps.api.addr_humanize(&config.terraswap_factory)?;
            let pair_info: PairInfo = query_pair_info(
                &deps.querier,
                terraswap_factory,
                &[offer_asset_info.clone(), ask_asset_info],
            )?;

            let amount = match offer_asset_info.clone() {
                AssetInfo::NativeToken { denom } => {
                    query_balance(&deps.querier, env.contract.address, denom)?
                }
                AssetInfo::Token { contract_addr } => query_token_balance(
                    &deps.querier,
                    deps.api.addr_validate(contract_addr.as_str())?,
                    env.contract.address,
                )?,
            };
            let offer_asset: Asset = Asset {
                info: offer_asset_info,
                amount,
            };

            vec![asset_into_swap_msg(
                deps.as_ref(),
                Addr::unchecked(pair_info.contract_addr),
                offer_asset,
                max_spread,
                to,
            )?]
        }
    };

    Ok(Response::new().add_messages(messages))
}

pub fn asset_into_swap_msg(
    deps: Deps<TerraQuery>,
    pair_contract: Addr,
    mut offer_asset: Asset,
    max_spread: Option<Decimal>,
    to: Option<String>,
) -> Result<CosmosMsg, ContractError> {
    match offer_asset.info.clone() {
<<<<<<< HEAD
        AssetInfo::NativeToken { denom } => {
            // deduct tax
            offer_asset.amount = offer_asset.deduct_tax(&deps.querier)?.amount;

            Ok(CosmosMsg::Wasm(WasmMsg::Execute {
                contract_addr: pair_contract.to_string(),
                funds: vec![Coin {
                    denom,
                    amount: offer_asset.amount,
                }],
                msg: to_binary(&PairExecuteMsg::Swap {
                    offer_asset,
                    belief_price: None,
                    max_spread,
                    to,
                })?,
            }))
        }
=======
        AssetInfo::NativeToken { denom } => Ok(CosmosMsg::Wasm(WasmMsg::Execute {
            contract_addr: pair_contract.to_string(),
            funds: vec![Coin {
                denom,
                amount: offer_asset.amount,
            }],
            msg: to_json_binary(&PairExecuteMsg::Swap {
                offer_asset,
                belief_price: None,
                max_spread,
                to,
            })?,
        })),
>>>>>>> 44c1c400
        AssetInfo::Token { contract_addr } => Ok(CosmosMsg::Wasm(WasmMsg::Execute {
            contract_addr,
            funds: vec![],
            msg: to_json_binary(&Cw20ExecuteMsg::Send {
                contract: pair_contract.to_string(),
                amount: offer_asset.amount,
                msg: to_json_binary(&pool_network::pair::Cw20HookMsg::Swap {
                    belief_price: None,
                    max_spread,
                    to,
                })?,
            })?,
        })),
    }
}<|MERGE_RESOLUTION|>--- conflicted
+++ resolved
@@ -4,20 +4,12 @@
     WasmMsg,
 };
 use cw20::Cw20ExecuteMsg;
-<<<<<<< HEAD
 
-use white_whale::pool_network;
-use white_whale::pool_network::asset::{Asset, AssetInfo, PairInfo};
-use white_whale::pool_network::pair::ExecuteMsg as PairExecuteMsg;
-use white_whale::pool_network::querier::{query_balance, query_pair_info, query_token_balance};
-use white_whale::pool_network::router::SwapOperation;
-=======
 use white_whale_std::pool_network;
 use white_whale_std::pool_network::asset::{Asset, AssetInfo, PairInfo};
 use white_whale_std::pool_network::pair::ExecuteMsg as PairExecuteMsg;
 use white_whale_std::pool_network::querier::{query_balance, query_pair_info, query_token_balance};
 use white_whale_std::pool_network::router::SwapOperation;
->>>>>>> 44c1c400
 
 use crate::error::ContractError;
 use crate::state::{Config, CONFIG};
@@ -85,7 +77,6 @@
     to: Option<String>,
 ) -> Result<CosmosMsg, ContractError> {
     match offer_asset.info.clone() {
-<<<<<<< HEAD
         AssetInfo::NativeToken { denom } => {
             // deduct tax
             offer_asset.amount = offer_asset.deduct_tax(&deps.querier)?.amount;
@@ -96,7 +87,7 @@
                     denom,
                     amount: offer_asset.amount,
                 }],
-                msg: to_binary(&PairExecuteMsg::Swap {
+                msg: to_json_binary(&PairExecuteMsg::Swap {
                     offer_asset,
                     belief_price: None,
                     max_spread,
@@ -104,21 +95,6 @@
                 })?,
             }))
         }
-=======
-        AssetInfo::NativeToken { denom } => Ok(CosmosMsg::Wasm(WasmMsg::Execute {
-            contract_addr: pair_contract.to_string(),
-            funds: vec![Coin {
-                denom,
-                amount: offer_asset.amount,
-            }],
-            msg: to_json_binary(&PairExecuteMsg::Swap {
-                offer_asset,
-                belief_price: None,
-                max_spread,
-                to,
-            })?,
-        })),
->>>>>>> 44c1c400
         AssetInfo::Token { contract_addr } => Ok(CosmosMsg::Wasm(WasmMsg::Execute {
             contract_addr,
             funds: vec![],
