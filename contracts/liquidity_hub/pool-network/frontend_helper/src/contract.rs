--- conflicted
+++ resolved
@@ -1,14 +1,10 @@
 use classic_bindings::TerraQuery;
-use cosmwasm_std::{Binary, Coin, Deps, DepsMut, Env, MessageInfo, Reply, Response, StdError, StdResult, SubMsg, to_binary, WasmMsg};
 #[cfg(not(feature = "library"))]
 use cosmwasm_std::entry_point;
-<<<<<<< HEAD
-=======
 use cosmwasm_std::{
-    to_json_binary, Binary, Deps, DepsMut, Env, MessageInfo, Reply, Response, StdResult, SubMsg,
-    WasmMsg,
+    to_json_binary, Binary, Coin, Deps, DepsMut, Env, MessageInfo, Reply, Response, StdResult,
+    SubMsg, WasmMsg,
 };
->>>>>>> 44c1c400
 use cw2::{get_contract_version, set_contract_version};
 use semver::Version;
 
@@ -127,11 +123,9 @@
 
             let mut taxed_funds: Vec<Coin> = vec![];
 
-            for coin in info.funds.clone() {
+            for coin in info.funds {
                 let asset = Asset {
-                    info: AssetInfo::NativeToken {
-                        denom: coin.denom,
-                    },
+                    info: AssetInfo::NativeToken { denom: coin.denom },
                     amount: coin.amount,
                 };
 
@@ -155,22 +149,16 @@
                     gas_limit: None,
                     msg: WasmMsg::Execute {
                         contract_addr: pair_address,
-<<<<<<< HEAD
-                        msg: to_binary(
-                            &white_whale::pool_network::pair::ExecuteMsg::ProvideLiquidity {
-                                assets: [taxed_assets[0].clone(), taxed_assets[1].clone()],
-=======
                         msg: to_json_binary(
                             &white_whale_std::pool_network::pair::ExecuteMsg::ProvideLiquidity {
-                                assets,
->>>>>>> 44c1c400
+                                assets: [taxed_assets[0].clone(), taxed_assets[1].clone()],
                                 slippage_tolerance,
                                 receiver: None,
                             },
                         )?,
                         funds: taxed_funds,
                     }
-                        .into(),
+                    .into(),
                 }))
         }
         ExecuteMsg::UpdateConfig {
@@ -206,31 +194,45 @@
 
 #[cfg(test)]
 mod x {
-    use std::marker::PhantomData;
-    use cosmwasm_std::testing::{MOCK_CONTRACT_ADDR, mock_env, mock_info, MockApi, MockQuerier, MockStorage};
-    use cosmwasm_std::{coin, coins, OwnedDeps, Uint128};
-    use white_whale::pool_network::asset::{Asset, AssetInfo};
-    use white_whale::pool_network::frontend_helper::ExecuteMsg;
     use crate::contract::{execute, instantiate};
     use crate::helpers::mock_dependencies;
+    use cosmwasm_std::testing::{
+        mock_env, mock_info, MockApi, MockQuerier, MockStorage, MOCK_CONTRACT_ADDR,
+    };
+    use cosmwasm_std::{coin, coins, OwnedDeps, Uint128};
+    use std::marker::PhantomData;
+    use white_whale_std::pool_network::asset::{Asset, AssetInfo};
+    use white_whale_std::pool_network::frontend_helper::ExecuteMsg;
 
     #[test]
     fn can_deposit() {
         let mut deps = mock_dependencies();
 
-        deps.querier.set_bank_balances(&[coin(1000000000000000, "uluna"), coin(1000000000000000, "uwhale")]);
+        deps.querier.set_bank_balances(&[
+            coin(1000000000000000, "uluna"),
+            coin(1000000000000000, "uwhale"),
+        ]);
 
         let msg = ExecuteMsg::Deposit {
             pair_address: "pair_address".to_string(),
             assets: [
-                Asset{ info: AssetInfo::NativeToken {denom: "uluna".to_string()}, amount: Uint128::new(100) },
-                Asset{ info: AssetInfo::NativeToken {denom: "uwhale".to_string()}, amount: Uint128::new(100) }
+                Asset {
+                    info: AssetInfo::NativeToken {
+                        denom: "uluna".to_string(),
+                    },
+                    amount: Uint128::new(100),
+                },
+                Asset {
+                    info: AssetInfo::NativeToken {
+                        denom: "uwhale".to_string(),
+                    },
+                    amount: Uint128::new(100),
+                },
             ],
             slippage_tolerance: None,
             unbonding_duration: 86400,
         };
 
-
         println!("{:?}", msg);
 
         let env = mock_env();
@@ -238,7 +240,6 @@
         let res = execute(deps.as_mut(), env, info, msg);
 
         println!("{:?}", res);
-
     }
 }
 
