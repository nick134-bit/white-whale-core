--- conflicted
+++ resolved
@@ -1,8 +1,3 @@
-<<<<<<< HEAD
-use crate::tests::mock_info::mock_creator;
-use crate::tests::store_code::fee_distributor_mock_contract;
-=======
->>>>>>> 44c1c400
 use cosmwasm_std::{to_json_binary, Addr, Decimal, Uint128, WasmMsg};
 use cw20::Cw20Coin;
 use cw_multi_test::{App, Executor};
@@ -179,11 +174,7 @@
         WasmMsg::Execute {
             contract_addr: incentive_factory.to_string(),
             msg: to_json_binary(
-<<<<<<< HEAD
-                &white_whale::pool_network::incentive_factory::ExecuteMsg::CreateIncentive {
-=======
                 &white_whale_std::pool_network::incentive_factory::ExecuteMsg::CreateIncentive {
->>>>>>> 44c1c400
                     lp_asset: lp_token.clone(),
                 },
             )
