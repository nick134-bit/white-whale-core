use classic_bindings::TerraQuery;
use cosmwasm_schema::cw_serde;
use cosmwasm_std::{
<<<<<<< HEAD
    Decimal, Decimal256, Deps, DepsMut, Env, ReplyOn, Response, StdError, StdResult, Storage,
    SubMsg, to_binary, Uint128, Uint256, WasmMsg,
=======
    to_json_binary, Decimal, Decimal256, Deps, DepsMut, Env, ReplyOn, Response, StdError,
    StdResult, Storage, SubMsg, Uint128, Uint256, WasmMsg,
>>>>>>> 44c1c400
};
#[cfg(any(
feature = "token_factory",
feature = "osmosis_token_factory",
feature = "injective"
))]
use cosmwasm_std::CosmosMsg;
<<<<<<< HEAD
use cw20::MinterResponse;
use cw_storage_plus::Item;

use white_whale::pool_network::asset::{Asset, AssetInfo, AssetInfoRaw, is_factory_token};
=======
#[cfg(any(
    feature = "token_factory",
    feature = "osmosis_token_factory",
    feature = "injective"
))]
use white_whale_std::pool_network::asset::is_factory_token;
use white_whale_std::pool_network::asset::{Asset, AssetInfo, AssetInfoRaw};
>>>>>>> 44c1c400
#[cfg(feature = "token_factory")]
use white_whale_std::pool_network::denom::MsgCreateDenom;
#[cfg(feature = "injective")]
use white_whale_std::pool_network::denom_injective::MsgCreateDenom;
#[cfg(feature = "osmosis_token_factory")]
use white_whale_std::pool_network::denom_osmosis::MsgCreateDenom;
use white_whale_std::pool_network::querier::query_token_info;
use white_whale_std::pool_network::token::InstantiateMsg as TokenInstantiateMsg;
use white_whale_std::pool_network::trio::{InstantiateMsg, PoolFee};

use crate::contract::INSTANTIATE_REPLY_ID;
use crate::error::ContractError;
use crate::stableswap_math::curve::StableSwap;
use crate::state::{LP_SYMBOL, TRIO_INFO};

pub fn compute_swap(
    offer_pool: Uint128,
    ask_pool: Uint128,
    unswapped_pool: Uint128,
    offer_amount: Uint128,
    pool_fees: PoolFee,
    invariant: StableSwap,
) -> StdResult<SwapComputation> {
    let result = invariant
        .swap_to(offer_amount, offer_pool, ask_pool, unswapped_pool)
        .unwrap();

    let return_amount: Uint256 = result.amount_swapped.into();
    let spread_amount = if Uint256::from(offer_amount) > return_amount {
        Uint256::from(offer_amount) - return_amount
    } else {
        return_amount - Uint256::from(offer_amount)
    };
    let swap_fee_amount: Uint256 = pool_fees.swap_fee.compute(return_amount);
    let protocol_fee_amount: Uint256 = pool_fees.protocol_fee.compute(return_amount);
    let burn_fee_amount: Uint256 = pool_fees.burn_fee.compute(return_amount);

    #[cfg(not(feature = "osmosis"))]
    {
        // swap and protocol fee will be absorbed by the pool. Burn fee amount will be burned on a subsequent msg.
        let return_amount: Uint256 =
            return_amount - swap_fee_amount - protocol_fee_amount - burn_fee_amount;

        Ok(SwapComputation {
            return_amount: return_amount.try_into()?,
            spread_amount: spread_amount.try_into()?,
            swap_fee_amount: swap_fee_amount.try_into()?,
            protocol_fee_amount: protocol_fee_amount.try_into()?,
            burn_fee_amount: burn_fee_amount.try_into()?,
        })
    }

    #[cfg(feature = "osmosis")]
    {
        let osmosis_fee_amount: Uint256 = pool_fees.osmosis_fee.compute(return_amount);

        // swap and protocol fee will be absorbed by the pool. Burn fee amount will be burned on a subsequent msg.
        let return_amount: Uint256 =
            return_amount - swap_fee_amount - protocol_fee_amount - osmosis_fee_amount;

        Ok(SwapComputation {
            return_amount: return_amount.try_into()?,
            spread_amount: spread_amount.try_into()?,
            swap_fee_amount: swap_fee_amount.try_into()?,
            protocol_fee_amount: protocol_fee_amount.try_into()?,
            burn_fee_amount: burn_fee_amount.try_into()?,
            osmosis_fee_amount: osmosis_fee_amount.try_into()?,
        })
    }
}

/// Represents the swap computation values
#[cw_serde]
pub struct SwapComputation {
    pub return_amount: Uint128,
    pub spread_amount: Uint128,
    pub swap_fee_amount: Uint128,
    pub protocol_fee_amount: Uint128,
    pub burn_fee_amount: Uint128,
    #[cfg(feature = "osmosis")]
    pub osmosis_fee_amount: Uint128,
}

pub fn compute_offer_amount(
    offer_pool: Uint128,
    ask_pool: Uint128,
    unswapped_pool: Uint128,
    ask_amount: Uint128,
    pool_fees: PoolFee,
    invariant: StableSwap,
) -> StdResult<OfferAmountComputation> {
    let fees = {
        let base_fees =
            pool_fees.swap_fee.share + pool_fees.protocol_fee.share + pool_fees.burn_fee.share;

        #[cfg(feature = "osmosis")]
        {
            base_fees + pool_fees.osmosis_fee.share
        }

        #[cfg(not(feature = "osmosis"))]
        {
            base_fees
        }
    };

    let one_minus_commission = Decimal::one() - fees;
    let inv_one_minus_commission = Decimal::one() / one_minus_commission;

    let before_commission_deduction = ask_amount * inv_one_minus_commission;

    let offer_amount = invariant
        .reverse_sim(
            before_commission_deduction,
            offer_pool,
            ask_pool,
            unswapped_pool,
        )
        .unwrap();

    let spread_amount = if before_commission_deduction > offer_amount {
        before_commission_deduction - offer_amount
    } else {
        offer_amount - before_commission_deduction
    };

    let swap_fee_amount = pool_fees
        .swap_fee
        .compute(before_commission_deduction.into());
    let protocol_fee_amount = pool_fees
        .protocol_fee
        .compute(before_commission_deduction.into());
    let burn_fee_amount = pool_fees
        .burn_fee
        .compute(before_commission_deduction.into());

    #[cfg(not(feature = "osmosis"))]
    {
        Ok(OfferAmountComputation {
            offer_amount,
            spread_amount,
            swap_fee_amount: swap_fee_amount.try_into()?,
            protocol_fee_amount: protocol_fee_amount.try_into()?,
            burn_fee_amount: burn_fee_amount.try_into()?,
        })
    }

    #[cfg(feature = "osmosis")]
    {
        let osmosis_fee_amount = pool_fees
            .osmosis_fee
            .compute(before_commission_deduction.into());

        Ok(OfferAmountComputation {
            offer_amount,
            spread_amount,
            swap_fee_amount: swap_fee_amount.try_into()?,
            protocol_fee_amount: protocol_fee_amount.try_into()?,
            burn_fee_amount: burn_fee_amount.try_into()?,
            osmosis_fee_amount: osmosis_fee_amount.try_into()?,
        })
    }
}

/// Represents the offer amount computation values
#[cw_serde]
pub struct OfferAmountComputation {
    pub offer_amount: Uint128,
    pub spread_amount: Uint128,
    pub swap_fee_amount: Uint128,
    pub protocol_fee_amount: Uint128,
    pub burn_fee_amount: Uint128,
    #[cfg(feature = "osmosis")]
    pub osmosis_fee_amount: Uint128,
}

pub fn assert_slippage_tolerance(
    slippage_tolerance: &Option<Decimal>,
    deposits: &[Uint128; 3],
    pools: &[Asset; 3],
    amount: Uint128,
    pool_token_supply: Uint128,
) -> Result<(), ContractError> {
    if let Some(slippage_tolerance) = *slippage_tolerance {
        let slippage_tolerance: Decimal256 = slippage_tolerance.into();
        if slippage_tolerance > Decimal256::one() {
            return Err(StdError::generic_err("slippage_tolerance cannot bigger than 1").into());
        }
        let one_minus_slippage_tolerance = Decimal256::one() - slippage_tolerance;
        let deposits: [Uint256; 3] = [deposits[0].into(), deposits[1].into(), deposits[2].into()];
        let pools: [Uint256; 3] = [
            pools[0].amount.into(),
            pools[1].amount.into(),
            pools[2].amount.into(),
        ];

        let pools_total = pools[0].checked_add(pools[1])?.checked_add(pools[2])?;
        let deposits_total = deposits[0]
            .checked_add(deposits[1])?
            .checked_add(deposits[2])?;

        let pool_ratio = Decimal256::from_ratio(pools_total, pool_token_supply);
        let deposit_ratio = Decimal256::from_ratio(deposits_total, amount);

        if pool_ratio * one_minus_slippage_tolerance > deposit_ratio {
            return Err(ContractError::MaxSlippageAssertion {});
        }
    }

    Ok(())
}

/// Gets the protocol fee amount for the given asset_id
pub fn get_protocol_fee_for_asset(
    collected_protocol_fees: Vec<Asset>,
    asset_id: String,
) -> Uint128 {
    let protocol_fee_asset = collected_protocol_fees
        .iter()
        .find(|&protocol_fee_asset| protocol_fee_asset.clone().get_id() == asset_id.clone())
        .cloned();

    // get the protocol fee for the given pool_asset
    if let Some(protocol_fee_asset) = protocol_fee_asset {
        protocol_fee_asset.amount
    } else {
        Uint128::zero()
    }
}

/// Instantiates fees for a given fee_storage_item
pub fn instantiate_fees(
    storage: &mut dyn Storage,
    asset_info_0: AssetInfo,
    asset_info_1: AssetInfo,
    asset_info_2: AssetInfo,
    fee_storage_item: Item<Vec<Asset>>,
) -> StdResult<()> {
    fee_storage_item.save(
        storage,
        &vec![
            Asset {
                info: asset_info_0,
                amount: Uint128::zero(),
            },
            Asset {
                info: asset_info_1,
                amount: Uint128::zero(),
            },
            Asset {
                info: asset_info_2,
                amount: Uint128::zero(),
            },
        ],
    )
}

/// Gets the total supply of the given liquidity token
pub fn get_total_share(deps: &Deps<TerraQuery>, liquidity_token: String) -> StdResult<Uint128> {
    #[cfg(any(
    feature = "token_factory",
    feature = "osmosis_token_factory",
    feature = "injective"
    ))]
        let total_share = if is_factory_token(liquidity_token.as_str()) {
        //bank query total
        deps.querier.query_supply(&liquidity_token)?.amount
    } else {
        query_token_info(
            &deps.querier,
            deps.api.addr_validate(liquidity_token.as_str())?,
        )?
            .total_supply
    };
    #[cfg(all(
    not(feature = "token_factory"),
    not(feature = "osmosis_token_factory"),
    not(feature = "injective")
    ))]
        let total_share = query_token_info(
        &deps.querier,
        deps.api.addr_validate(liquidity_token.as_str())?,
    )?
        .total_supply;

    Ok(total_share)
}

/// Creates a new LP token for this pool
pub fn create_lp_token(
    deps: DepsMut<TerraQuery>,
    env: &Env,
    msg: &InstantiateMsg,
    lp_token_name: &String,
) -> Result<Response, ContractError> {
    if msg.token_factory_lp {
        // create native LP token
        TRIO_INFO.update(deps.storage, |mut trio_info| -> StdResult<_> {
            let denom = format!("{}/{}/{}", "factory", env.contract.address, LP_SYMBOL);
            trio_info.liquidity_token = AssetInfoRaw::NativeToken { denom };

            Ok(trio_info)
        })?;

        #[cfg(any(
        feature = "token_factory",
        feature = "osmosis_token_factory",
        feature = "injective"
        ))]
        return Ok(
            Response::new().add_message(<MsgCreateDenom as Into<CosmosMsg>>::into(
                MsgCreateDenom {
                    sender: env.contract.address.to_string(),
                    subdenom: LP_SYMBOL.to_string(),
                },
            )),
        );
        #[allow(unreachable_code)]
        Err(ContractError::TokenFactoryNotEnabled {})
    } else {
        Ok(Response::new().add_submessage(SubMsg {
            // Create LP token
            msg: WasmMsg::Instantiate {
                admin: None,
                code_id: msg.token_code_id,
                msg: to_json_binary(&TokenInstantiateMsg {
                    name: lp_token_name.to_owned(),
                    symbol: "uLP".to_string(),
                    decimals: 6,
                    initial_balances: vec![],
                    mint: Some(MinterResponse {
                        minter: env.contract.address.to_string(),
                        cap: None,
                    }),
                })?,
                funds: vec![],
                label: lp_token_name.to_owned(),
            }
                .into(),
            gas_limit: None,
            id: INSTANTIATE_REPLY_ID,
            reply_on: ReplyOn::Success,
        }))
    }
}<|MERGE_RESOLUTION|>--- conflicted
+++ resolved
@@ -1,26 +1,18 @@
 use classic_bindings::TerraQuery;
 use cosmwasm_schema::cw_serde;
 use cosmwasm_std::{
-<<<<<<< HEAD
-    Decimal, Decimal256, Deps, DepsMut, Env, ReplyOn, Response, StdError, StdResult, Storage,
-    SubMsg, to_binary, Uint128, Uint256, WasmMsg,
-=======
     to_json_binary, Decimal, Decimal256, Deps, DepsMut, Env, ReplyOn, Response, StdError,
     StdResult, Storage, SubMsg, Uint128, Uint256, WasmMsg,
->>>>>>> 44c1c400
 };
+use cw20::MinterResponse;
+use cw_storage_plus::Item;
+
 #[cfg(any(
-feature = "token_factory",
-feature = "osmosis_token_factory",
-feature = "injective"
+    feature = "token_factory",
+    feature = "osmosis_token_factory",
+    feature = "injective"
 ))]
 use cosmwasm_std::CosmosMsg;
-<<<<<<< HEAD
-use cw20::MinterResponse;
-use cw_storage_plus::Item;
-
-use white_whale::pool_network::asset::{Asset, AssetInfo, AssetInfoRaw, is_factory_token};
-=======
 #[cfg(any(
     feature = "token_factory",
     feature = "osmosis_token_factory",
@@ -28,7 +20,6 @@
 ))]
 use white_whale_std::pool_network::asset::is_factory_token;
 use white_whale_std::pool_network::asset::{Asset, AssetInfo, AssetInfoRaw};
->>>>>>> 44c1c400
 #[cfg(feature = "token_factory")]
 use white_whale_std::pool_network::denom::MsgCreateDenom;
 #[cfg(feature = "injective")]
@@ -289,11 +280,11 @@
 /// Gets the total supply of the given liquidity token
 pub fn get_total_share(deps: &Deps<TerraQuery>, liquidity_token: String) -> StdResult<Uint128> {
     #[cfg(any(
-    feature = "token_factory",
-    feature = "osmosis_token_factory",
-    feature = "injective"
+        feature = "token_factory",
+        feature = "osmosis_token_factory",
+        feature = "injective"
     ))]
-        let total_share = if is_factory_token(liquidity_token.as_str()) {
+    let total_share = if is_factory_token(liquidity_token.as_str()) {
         //bank query total
         deps.querier.query_supply(&liquidity_token)?.amount
     } else {
@@ -301,18 +292,18 @@
             &deps.querier,
             deps.api.addr_validate(liquidity_token.as_str())?,
         )?
-            .total_supply
+        .total_supply
     };
     #[cfg(all(
-    not(feature = "token_factory"),
-    not(feature = "osmosis_token_factory"),
-    not(feature = "injective")
+        not(feature = "token_factory"),
+        not(feature = "osmosis_token_factory"),
+        not(feature = "injective")
     ))]
-        let total_share = query_token_info(
+    let total_share = query_token_info(
         &deps.querier,
         deps.api.addr_validate(liquidity_token.as_str())?,
     )?
-        .total_supply;
+    .total_supply;
 
     Ok(total_share)
 }
@@ -334,9 +325,9 @@
         })?;
 
         #[cfg(any(
-        feature = "token_factory",
-        feature = "osmosis_token_factory",
-        feature = "injective"
+            feature = "token_factory",
+            feature = "osmosis_token_factory",
+            feature = "injective"
         ))]
         return Ok(
             Response::new().add_message(<MsgCreateDenom as Into<CosmosMsg>>::into(
@@ -367,7 +358,7 @@
                 funds: vec![],
                 label: lp_token_name.to_owned(),
             }
-                .into(),
+            .into(),
             gas_limit: None,
             id: INSTANTIATE_REPLY_ID,
             reply_on: ReplyOn::Success,
