[package]
name = "terraswap-pair"
version = "1.3.4"
authors = [
  "Terraform Labs, PTE.",
  "DELIGHT LABS",
  "Kerber0x <kerber0x@protonmail.com>",
  "kaimen-sano <kaimen_sano@protonmail.com>",
]
edition.workspace = true
description = "A Terraswap pair contract"
license.workspace = true
publish.workspace = true
documentation.workspace = true

exclude = [
  # Those files are rust-optimizer artifacts. You might want to commit them for convenience but they should not be part of the source code publication.
  "contract.wasm",
  "hash.txt",
]

# See more keys and their definitions at https://doc.rust-lang.org/cargo/reference/manifest.html

[lib]
crate-type = ["cdylib", "rlib"]

[features]
# for quicker tests, cargo test --lib
# for more explicit tests, cargo test --features=backtraces
backtraces = ["cosmwasm-std/backtraces"]
injective = ["white-whale-std/injective"]
osmosis = ["osmosis_token_factory"]
token_factory = ["white-whale-std/token_factory"]
osmosis_token_factory = ["white-whale-std/osmosis_token_factory"]

[dependencies]
cw2.workspace = true
cw20.workspace = true
cosmwasm-std.workspace = true
cw-storage-plus.workspace = true
integer-sqrt.workspace = true
schemars.workspace = true
serde.workspace = true
semver.workspace = true
thiserror.workspace = true
protobuf.workspace = true
white-whale-std.workspace = true
cosmwasm-schema.workspace = true
<<<<<<< HEAD
classic-bindings.workspace = true
=======
anybuf.workspace = true
>>>>>>> 44c1c400

[dev-dependencies]
cw-multi-test.workspace = true
cw20-base.workspace = true<|MERGE_RESOLUTION|>--- conflicted
+++ resolved
@@ -46,11 +46,8 @@
 protobuf.workspace = true
 white-whale-std.workspace = true
 cosmwasm-schema.workspace = true
-<<<<<<< HEAD
+anybuf.workspace = true
 classic-bindings.workspace = true
-=======
-anybuf.workspace = true
->>>>>>> 44c1c400
 
 [dev-dependencies]
 cw-multi-test.workspace = true
