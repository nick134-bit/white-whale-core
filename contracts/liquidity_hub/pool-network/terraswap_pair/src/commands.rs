--- conflicted
+++ resolved
@@ -1,26 +1,18 @@
-<<<<<<< HEAD
 use classic_bindings::TerraQuery;
 use cosmwasm_std::{
-    from_binary, to_binary, Addr, CosmosMsg, Decimal, DepsMut, Env, MessageInfo, OverflowError,
+    from_json, to_json_binary, Addr, CosmosMsg, Decimal, DepsMut, Env, MessageInfo, OverflowError,
     Response, StdError, StdResult, Uint128, WasmMsg,
 };
 use cw20::{Cw20ExecuteMsg, Cw20ReceiveMsg};
 
-=======
 #[cfg(feature = "osmosis")]
 use anybuf::Anybuf;
->>>>>>> 44c1c400
 #[cfg(any(
     feature = "token_factory",
     feature = "osmosis_token_factory",
     feature = "injective"
 ))]
 use cosmwasm_std::coins;
-use cosmwasm_std::{
-    from_json, to_json_binary, Addr, CosmosMsg, Decimal, DepsMut, Env, MessageInfo, OverflowError,
-    Response, StdError, StdResult, Uint128, WasmMsg,
-};
-use cw20::{Cw20ExecuteMsg, Cw20ReceiveMsg};
 
 #[cfg(any(
     feature = "token_factory",
