--- conflicted
+++ resolved
@@ -7,15 +7,9 @@
 use protobuf::Message;
 
 use semver::Version;
-<<<<<<< HEAD
-use terraswap::asset::{PairInfoRaw, TrioInfoRaw};
-use terraswap::factory::{ExecuteMsg, InstantiateMsg, MigrateMsg, QueryMsg};
-use terraswap::querier::{query_pair_info_from_pair, query_trio_info_from_trio};
-=======
-use white_whale::pool_network::asset::PairInfoRaw;
+use white_whale::pool_network::asset::{PairInfoRaw, TrioInfoRaw};
 use white_whale::pool_network::factory::{ExecuteMsg, InstantiateMsg, MigrateMsg, QueryMsg};
-use white_whale::pool_network::querier::query_pair_info_from_pair;
->>>>>>> d5429bda
+use white_whale::pool_network::querier::{query_pair_info_from_pair, query_trio_info_from_trio};
 
 use crate::error::ContractError;
 use crate::error::ContractError::MigrateInvalidVersion;
@@ -83,14 +77,6 @@
         ExecuteMsg::CreatePair {
             asset_infos,
             pool_fees,
-<<<<<<< HEAD
-        } => commands::create_pair(deps, env, asset_infos, pool_fees),
-        ExecuteMsg::CreateTrio {
-            asset_infos,
-            pool_fees,
-            amp_factor,
-        } => commands::create_trio(deps, env, asset_infos, pool_fees, amp_factor),
-=======
             pair_type,
             token_factory_lp,
         } => commands::create_pair(
@@ -102,7 +88,11 @@
             pair_type,
             token_factory_lp,
         ),
->>>>>>> d5429bda
+        ExecuteMsg::CreateTrio {
+            asset_infos,
+            pool_fees,
+            amp_factor,
+        } => commands::create_trio(deps, env, asset_infos, pool_fees, amp_factor),
         ExecuteMsg::RemovePair { asset_infos } => commands::remove_pair(deps, env, asset_infos),
         ExecuteMsg::RemoveTrio { asset_infos } => commands::remove_trio(deps, env, asset_infos),
         ExecuteMsg::AddNativeTokenDecimals { denom, decimals } => {
