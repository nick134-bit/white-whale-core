--- conflicted
+++ resolved
@@ -1,12 +1,8 @@
 use classic_bindings::TerraQuery;
 
-use white_whale::pool_network::asset::Asset;
-use cosmwasm_std::{
-    coins, to_json_binary, BankMsg, CosmosMsg, DepsMut, MessageInfo, Order, Response, StdResult,
-    WasmMsg,
-};
+use cosmwasm_std::{DepsMut, MessageInfo, Order, Response, StdResult};
 
-use white_whale_std::pool_network::asset::AssetInfo;
+use white_whale_std::pool_network::asset::Asset;
 use white_whale_std::pool_network::incentive::{Flow, FlowIdentifier};
 
 use crate::{
@@ -46,31 +42,12 @@
     }
 
     // return the flow assets available, i.e. the ones that haven't been claimed
-<<<<<<< HEAD
     let amount_to_return = flow.flow_asset.amount.saturating_sub(flow.claimed_amount);
     let refund_msg = Asset {
         info: flow.flow_asset.info,
         amount: amount_to_return,
     }
     .into_msg(&deps.querier, flow.flow_creator)?;
-=======
-    let messages: Vec<CosmosMsg> = vec![match flow.flow_asset.info {
-        AssetInfo::NativeToken { denom } => BankMsg::Send {
-            to_address: flow.flow_creator.clone().into_string(),
-            amount: coins(amount_to_return.u128(), denom),
-        }
-        .into(),
-        AssetInfo::Token { contract_addr } => WasmMsg::Execute {
-            contract_addr,
-            msg: to_json_binary(&cw20::Cw20ExecuteMsg::Transfer {
-                recipient: flow.flow_creator.clone().into_string(),
-                amount: amount_to_return,
-            })?,
-            funds: vec![],
-        }
-        .into(),
-    }];
->>>>>>> 44c1c400
 
     // close the flow by removing it from storage
     FLOWS.remove(deps.storage, (flow.start_epoch, flow.flow_id));
