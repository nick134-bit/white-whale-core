use classic_bindings::TerraQuery;
use cosmwasm_std::{
    to_json_binary, BankMsg, Coin, CosmosMsg, Decimal256, DepsMut, MessageInfo, StdError, Uint128,
    Uint256, WasmMsg,
};

<<<<<<< HEAD
use white_whale::pool_network::asset::{Asset, AssetInfo};
=======
use white_whale_std::pool_network::asset::AssetInfo;
>>>>>>> 44c1c400

use crate::helpers::{get_flow_asset_amount_at_epoch, get_flow_current_end_epoch};
use crate::state::{EpochId, ADDRESS_WEIGHT_HISTORY, GLOBAL_WEIGHT_SNAPSHOT, LAST_CLAIMED_EPOCH};
use crate::{error::ContractError, helpers, state::FLOWS};

//todo abstract code in this function as most of it is also used in get_rewards.rs

pub const EPOCH_CLAIM_CAP: u64 = 100u64;

#[allow(unused_assignments)]
/// Performs the claim function, returning all the [`CosmosMsg`]'s to run.
pub fn claim(
    deps: &mut DepsMut<TerraQuery>,
    info: &MessageInfo,
) -> Result<Vec<CosmosMsg>, ContractError> {
    let address = info.sender.clone();
    let current_epoch = helpers::get_current_epoch(deps.as_ref())?;
    let last_claimed_epoch = LAST_CLAIMED_EPOCH.may_load(deps.storage, &address)?;

    // Check if the user ever claimed before
    if let Some(last_claimed_epoch) = last_claimed_epoch {
        // if the last claimed epoch is the same as the current epoch, then there is nothing to claim
        if current_epoch == last_claimed_epoch {
            return Err(ContractError::NothingToClaim {});
        }
    }

    // calculate flow rewards
    let mut messages: Vec<CosmosMsg> = vec![];
    let mut flows = helpers::get_available_flows(deps.as_ref(), &current_epoch)?;

    // last_user_weight_seen is a helper variable to keep track of the last user weight seen
    let mut last_epoch_user_weight_update: EpochId = 0u64;
    let mut last_user_weight_seen: Uint128 = Uint128::zero();
    //let mut last_user_weight_seen: (EpochId, Uint128) = (064, Uint128::zero());
    for flow in flows.iter_mut() {
        let expanded_default_values = (flow.flow_asset.amount, flow.end_epoch);

        let (_, (expanded_asset_amount, expanded_end_epoch)) = flow
            .asset_history
            .last_key_value()
            .unwrap_or((&0u64, &expanded_default_values));

        // check if flow already ended and if everything has been claimed for that flow.
        if current_epoch > *expanded_end_epoch && flow.claimed_amount == expanded_asset_amount {
            // if so, skip flow.
            continue;
        }

        // reset last_epoch_user_weight_update and last_user_weight_seen
        last_epoch_user_weight_update = 0u64;
        last_user_weight_seen = Uint128::zero();

        // check what is the earliest available weight for the user
        let earliest_available_weight_for_user =
            helpers::get_earliest_available_weight_snapshot_for_user(deps.as_ref(), &&address)?;

        if !earliest_available_weight_for_user.is_empty() {
            (last_epoch_user_weight_update, last_user_weight_seen) =
                earliest_available_weight_for_user[0];
        }

        let first_claimable_epoch = if let Some(last_claimed_epoch) = last_claimed_epoch {
            // start claiming from the last claimed epoch + 1
            last_claimed_epoch + 1u64
        } else {
            // the user never claimed before
            if flow.start_epoch > last_epoch_user_weight_update {
                // it means the user locked tokens before the flow started. Start from there just to get
                // the ADDRESS_WEIGHT_HISTORY right
                last_epoch_user_weight_update
            } else {
                // it means the user locked tokens after the flow started, and last_epoch_user_weight_update has a value
                flow.start_epoch
            }
        };

        let mut epoch_count = 0;

        // calculate the total reward for this flow, from the first claimable epoch to the current epoch
        for epoch_id in first_claimable_epoch..=current_epoch {
            epoch_count += 1;

            if epoch_count > EPOCH_CLAIM_CAP {
                break;
            }

            // check if the flow is active in this epoch
            if epoch_id < flow.start_epoch {
                // the flow is not active yet, skip
                continue;
            } else if epoch_id >= *expanded_end_epoch {
                // this flow has finished
                // todo maybe we should make end_epoch inclusive?
                break;
            }

            // calculate emissions per epoch
            let emitted_tokens = if flow.emitted_tokens.is_empty() {
                // if the emitted_tokens map is empty, it means that this is the first time we
                // are calculating an emission for this flow, return zero
                Uint128::zero()
            } else {
                // otherwise we want to return the last emission, since this is used in the formula
                // default to zero if the emission is not found, i.e. for cases when someone is claiming
                // the very first epoch for the flow after someone else and there's already an
                // emission stored in the map. So defaulting to zero emulates the case when the if
                // statement above is true.
                let previous_emission = *flow
                    .emitted_tokens
                    .get(&(epoch_id.saturating_sub(1u64)))
                    .unwrap_or(&Uint128::zero());

                previous_emission
            };

            // use the flow asset amount at the current epoch considering flow expansions
            let flow_asset_amount = get_flow_asset_amount_at_epoch(flow, epoch_id);
            let flow_expanded_end_epoch = get_flow_current_end_epoch(flow, epoch_id);

            // emission = (total_tokens_for_epoch_considering_expansion - emitted_tokens_at_epoch) / (flow_start + flow_duration - epoch) = (total_tokens - emitted_tokens_at_epoch) / (flow_end - epoch)
            let emission_per_epoch = flow_asset_amount
                .saturating_sub(emitted_tokens)
                .checked_div(Uint128::from(flow_expanded_end_epoch - epoch_id))?;

            // record the emitted tokens for this epoch if it hasn't been recorded before.
            // emitted tokens for this epoch is the total emitted tokens in previous epoch + the ones
            // that where emitted in this epoch
            if flow.emitted_tokens.get(&epoch_id).is_none() {
                flow.emitted_tokens
                    .insert(epoch_id, emission_per_epoch.checked_add(emitted_tokens)?);
            }

            // get user weight for this epoch
            let user_weight_at_epoch =
                ADDRESS_WEIGHT_HISTORY.may_load(deps.storage, (&address.clone(), epoch_id))?;

            // this is done this way because we don't save the weight for every single epoch for the user,
            // but rather keep a registry on when it changes. So we need to check if the user has a weight
            // registered for this epoch, and if not, use the last one that was recorded since it means
            // it hasn't changed since then.
            let user_weight = if let Some(user_weight_at_epoch) = user_weight_at_epoch {
                (last_epoch_user_weight_update, last_user_weight_seen) =
                    (epoch_id, user_weight_at_epoch);
                user_weight_at_epoch
            } else if last_epoch_user_weight_update != 0u64
                && last_epoch_user_weight_update <= epoch_id
            {
                // we have a weight for this user for a previous epoch, but not this one, so we use
                // the last we saw as that's the current one
                last_user_weight_seen
            } else {
                // we don't have a weight for this user for this epoch, or any previous epoch, so we
                // skip this epoch. i.e. the user's weight is 0 for this epoch
                continue;
            };

            // get global weight for this epoch
            let global_weight_at_epoch = GLOBAL_WEIGHT_SNAPSHOT
                .may_load(deps.storage, epoch_id)?
                .unwrap_or_default();

            if global_weight_at_epoch == Uint128::zero() {
                // Nothing to compute here as the global weight is 0, we don't want to divide by 0
                continue;
            }

            // calculate user share for this epoch
            let user_share_at_epoch = Decimal256::from_ratio(user_weight, global_weight_at_epoch);
            let user_reward_at_epoch: Uint128 =
                (Uint256::from_uint128(emission_per_epoch) * user_share_at_epoch).try_into()?;

            // sanity check for user_reward_at_epoch
            if user_reward_at_epoch > emission_per_epoch
                || user_reward_at_epoch.checked_add(flow.claimed_amount)? > *expanded_asset_amount
            {
                return Err(ContractError::InvalidReward {});
            }

            if user_reward_at_epoch.is_zero() {
                // we don't want to construct a transfer message for the user
                continue;
            }

            // increase the amount of tokens claimed on this flow
            flow.claimed_amount = flow.claimed_amount.checked_add(user_reward_at_epoch)?;

            // construct transfer message for user
<<<<<<< HEAD
            let user_reward_asset = Asset {
                info: flow.flow_asset.info.clone(),
                amount: user_reward_at_epoch,
            };

            messages.push(user_reward_asset.into_msg(&deps.querier, address.clone())?);
=======
            match &flow.flow_asset.info {
                AssetInfo::NativeToken { denom } => messages.push(
                    BankMsg::Send {
                        to_address: address.clone().into_string(),
                        amount: vec![Coin {
                            amount: user_reward_at_epoch,
                            denom: denom.to_owned(),
                        }],
                    }
                    .into(),
                ),
                AssetInfo::Token { contract_addr } => messages.push(
                    WasmMsg::Execute {
                        contract_addr: contract_addr.to_owned(),
                        msg: to_json_binary(&cw20::Cw20ExecuteMsg::Transfer {
                            recipient: address.clone().into_string(),
                            amount: user_reward_at_epoch,
                        })?,
                        funds: vec![],
                    }
                    .into(),
                ),
            }
>>>>>>> 44c1c400
        }

        // save current flow state
        FLOWS.save(deps.storage, (flow.start_epoch, flow.flow_id), flow)?;
    }

    // now update the weight history for the users, deleting all the entries from the past since
    // they are useless now since the user already claimed those epochs
    helpers::delete_weight_history_for_user(deps, &&address)?;

    // update the last seen weight for the user, storing what the weight is gonna be from the next
    // epoch (since current epoch was just claimed)
    ADDRESS_WEIGHT_HISTORY.update::<_, StdError>(
        deps.storage,
        (&address, current_epoch + 1u64),
        |_| Ok(last_user_weight_seen),
    )?;

    // store last claimed epoch for the user
    LAST_CLAIMED_EPOCH.save(deps.storage, &address, &current_epoch)?;

    Ok(messages)
}<|MERGE_RESOLUTION|>--- conflicted
+++ resolved
@@ -1,14 +1,7 @@
 use classic_bindings::TerraQuery;
-use cosmwasm_std::{
-    to_json_binary, BankMsg, Coin, CosmosMsg, Decimal256, DepsMut, MessageInfo, StdError, Uint128,
-    Uint256, WasmMsg,
-};
-
-<<<<<<< HEAD
-use white_whale::pool_network::asset::{Asset, AssetInfo};
-=======
-use white_whale_std::pool_network::asset::AssetInfo;
->>>>>>> 44c1c400
+use cosmwasm_std::{CosmosMsg, Decimal256, DepsMut, MessageInfo, StdError, Uint128, Uint256};
+
+use white_whale_std::pool_network::asset::Asset;
 
 use crate::helpers::{get_flow_asset_amount_at_epoch, get_flow_current_end_epoch};
 use crate::state::{EpochId, ADDRESS_WEIGHT_HISTORY, GLOBAL_WEIGHT_SNAPSHOT, LAST_CLAIMED_EPOCH};
@@ -197,38 +190,12 @@
             flow.claimed_amount = flow.claimed_amount.checked_add(user_reward_at_epoch)?;
 
             // construct transfer message for user
-<<<<<<< HEAD
             let user_reward_asset = Asset {
                 info: flow.flow_asset.info.clone(),
                 amount: user_reward_at_epoch,
             };
 
             messages.push(user_reward_asset.into_msg(&deps.querier, address.clone())?);
-=======
-            match &flow.flow_asset.info {
-                AssetInfo::NativeToken { denom } => messages.push(
-                    BankMsg::Send {
-                        to_address: address.clone().into_string(),
-                        amount: vec![Coin {
-                            amount: user_reward_at_epoch,
-                            denom: denom.to_owned(),
-                        }],
-                    }
-                    .into(),
-                ),
-                AssetInfo::Token { contract_addr } => messages.push(
-                    WasmMsg::Execute {
-                        contract_addr: contract_addr.to_owned(),
-                        msg: to_json_binary(&cw20::Cw20ExecuteMsg::Transfer {
-                            recipient: address.clone().into_string(),
-                            amount: user_reward_at_epoch,
-                        })?,
-                        funds: vec![],
-                    }
-                    .into(),
-                ),
-            }
->>>>>>> 44c1c400
         }
 
         // save current flow state
