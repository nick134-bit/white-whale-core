use cosmwasm_std::{from_json, DepsMut, Reply, Response};
use protobuf::Message;

use crate::{
    error::ContractError, response::MsgInstantiateContractResponse, state::INCENTIVE_MAPPINGS,
};

/// The reply ID for submessages when creating the incentive contract from the factory.
pub const CREATE_INCENTIVE_REPLY_ID: u64 = 1;

/// Triggered after a new incentive contract is created.
///
/// Triggered to allow us to register the new contract in state.
pub fn create_incentive_reply(deps: DepsMut, msg: Reply) -> Result<Response, ContractError> {
    let res: MsgInstantiateContractResponse = Message::parse_from_bytes(
        msg.result
            .into_result()
            .map_err(|e| ContractError::CreateIncentiveCallback { reason: e })?
            .data
            .ok_or_else(|| ContractError::CreateIncentiveCallback {
                reason: String::from("Reply data was empty"),
            })?
            .as_slice(),
    )
    .map_err(|e| ContractError::CreateIncentiveCallback {
        reason: e.to_string(),
    })?;

    let incentive_address = deps.api.addr_validate(&res.address)?;

<<<<<<< HEAD
    let incentive_data: white_whale::pool_network::incentive::InstantiateReplyCallback =
=======
    let incentive_data: white_whale_std::pool_network::incentive::InstantiateReplyCallback =
>>>>>>> 44c1c400
        from_json(&res.data)?;

    INCENTIVE_MAPPINGS.save(
        deps.storage,
        incentive_data.lp_asset.to_raw(deps.api)?.as_bytes(),
        &incentive_address,
    )?;

    Ok(Response::default().add_attributes(vec![
        ("action", "create_incentive_reply".to_string()),
        ("incentive_address", incentive_address.to_string()),
        ("lp_asset", incentive_data.lp_asset.to_string()),
    ]))
}<|MERGE_RESOLUTION|>--- conflicted
+++ resolved
@@ -28,11 +28,7 @@
 
     let incentive_address = deps.api.addr_validate(&res.address)?;
 
-<<<<<<< HEAD
-    let incentive_data: white_whale::pool_network::incentive::InstantiateReplyCallback =
-=======
     let incentive_data: white_whale_std::pool_network::incentive::InstantiateReplyCallback =
->>>>>>> 44c1c400
         from_json(&res.data)?;
 
     INCENTIVE_MAPPINGS.save(
