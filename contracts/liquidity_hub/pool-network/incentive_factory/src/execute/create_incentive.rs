use cosmwasm_std::{to_json_binary, DepsMut, Env, ReplyOn, Response, SubMsg, WasmMsg};
<<<<<<< HEAD
use white_whale::pool_network::asset::AssetInfo;
=======
use white_whale_std::pool_network::asset::AssetInfo;
>>>>>>> 44c1c400

use crate::{
    error::ContractError,
    reply::create_incentive_reply::CREATE_INCENTIVE_REPLY_ID,
    state::{CONFIG, INCENTIVE_MAPPINGS},
};

/// Creates a new incentive contract.
pub fn create_incentive(
    deps: DepsMut,
    env: Env,
    lp_asset: AssetInfo,
) -> Result<Response, ContractError> {
    // ensure that lp_asset doesn't already have an incentive contract
    if INCENTIVE_MAPPINGS.has(deps.storage, lp_asset.to_raw(deps.api)?.as_bytes()) {
        return Err(ContractError::DuplicateIncentiveContract {
            incentive: lp_asset,
        });
    }

    // create the incentive
    let config = CONFIG.load(deps.storage)?;

    // a LP token label is in the format of {label}-{label}-LP
    // where `label` is a length of 3-12 characters
    // this means we have a max length of 28 characters for the label
    // this fits within the limits of the 128 MaxLabelSize defined in wasm
    Ok(Response::default()
        .add_attributes(vec![
            ("action", "create_incentive".to_string()),
            ("lp_asset", lp_asset.to_string()),
        ])
        .add_submessage(SubMsg {
            id: CREATE_INCENTIVE_REPLY_ID,
            gas_limit: None,
            reply_on: ReplyOn::Always,
            msg: WasmMsg::Instantiate {
                admin: Some(env.contract.address.into_string()),
                code_id: config.incentive_code_id,
<<<<<<< HEAD
                msg: to_json_binary(&white_whale::pool_network::incentive::InstantiateMsg {
=======
                msg: to_json_binary(&white_whale_std::pool_network::incentive::InstantiateMsg {
>>>>>>> 44c1c400
                    lp_asset: lp_asset.clone(),
                    fee_distributor_address: config.fee_distributor_addr.into_string(),
                })?,
                funds: vec![],
                label: format!("{} incentives", lp_asset.get_label(&deps.as_ref())?),
            }
            .into(),
        }))
}<|MERGE_RESOLUTION|>--- conflicted
+++ resolved
@@ -1,9 +1,5 @@
 use cosmwasm_std::{to_json_binary, DepsMut, Env, ReplyOn, Response, SubMsg, WasmMsg};
-<<<<<<< HEAD
-use white_whale::pool_network::asset::AssetInfo;
-=======
 use white_whale_std::pool_network::asset::AssetInfo;
->>>>>>> 44c1c400
 
 use crate::{
     error::ContractError,
@@ -43,11 +39,7 @@
             msg: WasmMsg::Instantiate {
                 admin: Some(env.contract.address.into_string()),
                 code_id: config.incentive_code_id,
-<<<<<<< HEAD
-                msg: to_json_binary(&white_whale::pool_network::incentive::InstantiateMsg {
-=======
                 msg: to_json_binary(&white_whale_std::pool_network::incentive::InstantiateMsg {
->>>>>>> 44c1c400
                     lp_asset: lp_asset.clone(),
                     fee_distributor_address: config.fee_distributor_addr.into_string(),
                 })?,
