--- conflicted
+++ resolved
@@ -2,7 +2,6 @@
 resolver = "2"
 
 members = [
-<<<<<<< HEAD
   "packages/*",
   "contracts/liquidity_hub/pool-network/*",
   "contracts/liquidity_hub/fee_collector",
@@ -13,18 +12,7 @@
   "contracts/liquidity_hub/epoch-manager",
   "contracts/liquidity_hub/vault-manager",
   "contracts/liquidity_hub/incentive-manager",
-=======
-	"packages/*",
-	"contracts/liquidity_hub/pool-network/*",
-	"contracts/liquidity_hub/fee_collector",
-	"contracts/liquidity_hub/fee_distributor",
-	"contracts/liquidity_hub/whale_lair",
-	"contracts/liquidity_hub/vault-network/*",
-	"contracts/liquidity_hub/pool-manager",
-	"contracts/liquidity_hub/epoch-manager",
-	"contracts/liquidity_hub/vault-manager",
-	"xtask",
->>>>>>> 426c5c2f
+  "xtask",
 ]
 
 [workspace.package]
@@ -39,9 +27,9 @@
 [workspace.dependencies]
 cosmwasm-schema = { version = "1.5.3" }
 cosmwasm-std = { version = "1.1.4", features = [
-	"iterator",
-	"cosmwasm_1_2",
-	"stargate",
+  "iterator",
+  "cosmwasm_1_2",
+  "stargate",
 ] }
 cw2 = { version = "1.0.1" }
 cw20 = { version = "1.0.1" }
@@ -67,7 +55,7 @@
 sha256 = { version = "1.4.0" }
 protobuf = { version = "=3.2.0", features = ["with-bytes"] }
 prost = { version = "0.11.9", default-features = false, features = [
-	"prost-derive",
+  "prost-derive",
 ] }
 test-case = { version = "3.3.1" }
 
