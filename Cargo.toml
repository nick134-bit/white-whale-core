--- conflicted
+++ resolved
@@ -39,25 +39,14 @@
 prost-types = {version = "0.11.9", default-features = false}
 white-whale = { path = "./packages/white-whale" }
 white-whale-testing = { path = "./packages/white-whale-testing" }
-<<<<<<< HEAD
-cw-multi-test = { version = "0.18.0", features = ["cosmwasm_1_2", "stargate"] }
-sha2 = "^0.10"
-=======
 cw-multi-test = { version = "0.20.0", features = ["cosmwasm_1_2"] }
->>>>>>> b796c7de
 uint = { version = "0.9.5"}
 integer-sqrt = { version = "0.1.5"}
 anyhow = { version = "1.0.71"}
 cw-controllers = { version = "1.1.0"}
 cw-ownable = { version = "0.5.1"}
 anybuf = { version = "0.3.0"}
-<<<<<<< HEAD
-sha256 = "1.4.0"
-bech32 = "0.9.1"
-
-=======
 sha2 = { version = "0.10.8"}
->>>>>>> b796c7de
 
 # contracts
 whale-lair = { path = "./contracts/liquidity_hub/whale_lair" }
