--- conflicted
+++ resolved
@@ -11,16 +11,12 @@
     cd $component && cargo schema --locked
   else
     for contract in "$component"*/; do
-<<<<<<< HEAD
-      cd $contract && cargo schema
+      cd $contract && cargo schema --locked
 
       # Optionally fail on any unaccounted changes in json schema files 
       if [[ ARG1 ]]; then
         git diff  --exit-code -- '*.json'
       fi
-=======
-      cd $contract && cargo schema --locked
->>>>>>> 8b1159f3
     done
   fi
 done