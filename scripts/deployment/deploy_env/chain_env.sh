#!/usr/bin/env bash
set -e

project_root_path=$(realpath "$0" | sed 's|\(.*\)/.*|\1|' | cd ../ | pwd)

# Initializes chain env variables
function init_chain_env() {
<<<<<<< HEAD
  if [ $# -eq 1 ]; then
    local chain=$1
  else
    echo "init_chain_env requires a chain"
    exit 1
  fi

  case $chain in

  local)
    source <(cat "$project_root_path"/scripts/deployment/deploy_env/testnets/local.env)
    ;;

  juno)
    source <(cat "$project_root_path"/scripts/deployment/deploy_env/mainnets/juno.env)
    ;;

  juno-testnet)
    source <(cat "$project_root_path"/scripts/deployment/deploy_env/testnets/juno.env)
    ;;

  terra)
    source <(cat "$project_root_path"/scripts/deployment/deploy_env/mainnets/terra.env)
    ;;

  terra-testnet)
    source <(cat "$project_root_path"/scripts/deployment/deploy_env/testnets/terra.env)
    ;;

  terra-classic)
    source <(cat "$project_root_path"/scripts/deployment/deploy_env/mainnets/terra-classic.env)
    source <(cat "$project_root_path"/scripts/deployment/deploy_env/base_terra_classic.env)
    ;;

  terra-classic-testnet)
    source <(cat "$project_root_path"/scripts/deployment/deploy_env/testnets/terra-classic.env)
    source <(cat "$project_root_path"/scripts/deployment/deploy_env/base_terra_classic.env)
    ;;

  archway-testnet)
    source <(cat "$project_root_path"/scripts/deployment/deploy_env/testnets/archway.env)
    ;;

  chihuahua)
    source <(cat "$project_root_path"/scripts/deployment/deploy_env/mainnets/chihuahua.env)
    source <(cat "$project_root_path"/scripts/deployment/deploy_env/base_chihuahua.env)
    ;;

  injective)
    source <(cat "$project_root_path"/scripts/deployment/deploy_env/mainnets/injective.env)
    source <(cat "$project_root_path"/scripts/deployment/deploy_env/base_injective.env)
    ;;

  injective-testnet)
    source <(cat "$project_root_path"/scripts/deployment/deploy_env/testnets/injective.env)
    source <(cat "$project_root_path"/scripts/deployment/deploy_env/base_injective.env)
    ;;

  comdex)
    source <(cat "$project_root_path"/scripts/deployment/deploy_env/mainnets/comdex.env)
    ;;

  comdex-testnet)
    source <(cat "$project_root_path"/scripts/deployment/deploy_env/testnets/comdex.env)
    ;;

  sei-testnet)
    source <(cat "$project_root_path"/scripts/deployment/deploy_env/testnets/sei.env)
    ;;

  stargaze-testnet)
    source <(cat "$project_root_path"/scripts/deployment/deploy_env/testnets/stargaze.env)
    ;;

  migaloo)
    source <(cat "$project_root_path"/scripts/deployment/deploy_env/mainnets/migaloo.env)
    source <(cat "$project_root_path"/scripts/deployment/deploy_env/base_migaloo.env)
    ;;

  migaloo-testnet)
    source <(cat "$project_root_path"/scripts/deployment/deploy_env/testnets/migaloo.env)
    source <(cat "$project_root_path"/scripts/deployment/deploy_env/base_migaloo.env)
    ;;

  orai)
    source <(cat "$project_root_path"/scripts/deployment/deploy_env/mainnets/orai.env)
    ;;

  *)
    echo "Network $chain not defined"
    exit 1
    ;;
  esac

  if [[ $chain != "chihuahua" && $chain != "injective" && $chain != "injective-testnet" && $chain != "migaloo" && $chain != "migaloo-testnet" && $chain != "terra-classic" && $chain != "terra-classic-testnet" ]]; then
    source <(cat "$project_root_path"/scripts/deployment/deploy_env/base.env)
  fi
=======
	if [ $# -eq 1 ]; then
		local chain=$1
	else
		echo "init_chain_env requires a chain"
		exit 1
	fi

	case $chain in

	local)
		source <(cat "$project_root_path"/scripts/deployment/deploy_env/testnets/local.env)
		;;

	juno)
		source <(cat "$project_root_path"/scripts/deployment/deploy_env/mainnets/juno.env)
		;;

	juno-testnet)
		source <(cat "$project_root_path"/scripts/deployment/deploy_env/testnets/juno.env)
		;;

	terra)
		source <(cat "$project_root_path"/scripts/deployment/deploy_env/mainnets/terra.env)
		;;

	terra-testnet)
		source <(cat "$project_root_path"/scripts/deployment/deploy_env/testnets/terra.env)
		;;

	archway-testnet)
		source <(cat "$project_root_path"/scripts/deployment/deploy_env/testnets/archway.env)
		;;

	chihuahua)
		source <(cat "$project_root_path"/scripts/deployment/deploy_env/mainnets/chihuahua.env)
		source <(cat "$project_root_path"/scripts/deployment/deploy_env/base_chihuahua.env)
		;;

	injective)
		source <(cat "$project_root_path"/scripts/deployment/deploy_env/mainnets/injective.env)
		source <(cat "$project_root_path"/scripts/deployment/deploy_env/base_injective.env)
		;;

	injective-testnet)
		source <(cat "$project_root_path"/scripts/deployment/deploy_env/testnets/injective.env)
		source <(cat "$project_root_path"/scripts/deployment/deploy_env/base_injective.env)
		;;

	comdex)
		source <(cat "$project_root_path"/scripts/deployment/deploy_env/mainnets/comdex.env)
		;;

	comdex-testnet)
		source <(cat "$project_root_path"/scripts/deployment/deploy_env/testnets/comdex.env)
		;;

	sei-testnet)
		source <(cat "$project_root_path"/scripts/deployment/deploy_env/testnets/sei.env)
		;;

	stargaze-testnet)
		source <(cat "$project_root_path"/scripts/deployment/deploy_env/testnets/stargaze.env)
		;;

	migaloo)
		source <(cat "$project_root_path"/scripts/deployment/deploy_env/mainnets/migaloo.env)
		source <(cat "$project_root_path"/scripts/deployment/deploy_env/base_migaloo.env)
		;;

	migaloo-testnet)
		source <(cat "$project_root_path"/scripts/deployment/deploy_env/testnets/migaloo.env)
		source <(cat "$project_root_path"/scripts/deployment/deploy_env/base_migaloo.env)
		;;

	osmosis)
		source <(cat "$project_root_path"/scripts/deployment/deploy_env/mainnets/osmosis.env)
		;;

	osmosis-testnet)
		source <(cat "$project_root_path"/scripts/deployment/deploy_env/testnets/osmosis.env)
		;;

	orai)
		source <(cat "$project_root_path"/scripts/deployment/deploy_env/mainnets/orai.env)
		;;

	*)
		echo "Network $chain not defined"
		exit 1
		;;
	esac

	if [[ $chain != "chihuahua" && $chain != "injective" && $chain != "injective-testnet" && $chain != "migaloo" && $chain != "migaloo-testnet" ]]; then
		source <(cat "$project_root_path"/scripts/deployment/deploy_env/base.env)
	fi
>>>>>>> 44c1c400
}<|MERGE_RESOLUTION|>--- conflicted
+++ resolved
@@ -5,105 +5,6 @@
 
 # Initializes chain env variables
 function init_chain_env() {
-<<<<<<< HEAD
-  if [ $# -eq 1 ]; then
-    local chain=$1
-  else
-    echo "init_chain_env requires a chain"
-    exit 1
-  fi
-
-  case $chain in
-
-  local)
-    source <(cat "$project_root_path"/scripts/deployment/deploy_env/testnets/local.env)
-    ;;
-
-  juno)
-    source <(cat "$project_root_path"/scripts/deployment/deploy_env/mainnets/juno.env)
-    ;;
-
-  juno-testnet)
-    source <(cat "$project_root_path"/scripts/deployment/deploy_env/testnets/juno.env)
-    ;;
-
-  terra)
-    source <(cat "$project_root_path"/scripts/deployment/deploy_env/mainnets/terra.env)
-    ;;
-
-  terra-testnet)
-    source <(cat "$project_root_path"/scripts/deployment/deploy_env/testnets/terra.env)
-    ;;
-
-  terra-classic)
-    source <(cat "$project_root_path"/scripts/deployment/deploy_env/mainnets/terra-classic.env)
-    source <(cat "$project_root_path"/scripts/deployment/deploy_env/base_terra_classic.env)
-    ;;
-
-  terra-classic-testnet)
-    source <(cat "$project_root_path"/scripts/deployment/deploy_env/testnets/terra-classic.env)
-    source <(cat "$project_root_path"/scripts/deployment/deploy_env/base_terra_classic.env)
-    ;;
-
-  archway-testnet)
-    source <(cat "$project_root_path"/scripts/deployment/deploy_env/testnets/archway.env)
-    ;;
-
-  chihuahua)
-    source <(cat "$project_root_path"/scripts/deployment/deploy_env/mainnets/chihuahua.env)
-    source <(cat "$project_root_path"/scripts/deployment/deploy_env/base_chihuahua.env)
-    ;;
-
-  injective)
-    source <(cat "$project_root_path"/scripts/deployment/deploy_env/mainnets/injective.env)
-    source <(cat "$project_root_path"/scripts/deployment/deploy_env/base_injective.env)
-    ;;
-
-  injective-testnet)
-    source <(cat "$project_root_path"/scripts/deployment/deploy_env/testnets/injective.env)
-    source <(cat "$project_root_path"/scripts/deployment/deploy_env/base_injective.env)
-    ;;
-
-  comdex)
-    source <(cat "$project_root_path"/scripts/deployment/deploy_env/mainnets/comdex.env)
-    ;;
-
-  comdex-testnet)
-    source <(cat "$project_root_path"/scripts/deployment/deploy_env/testnets/comdex.env)
-    ;;
-
-  sei-testnet)
-    source <(cat "$project_root_path"/scripts/deployment/deploy_env/testnets/sei.env)
-    ;;
-
-  stargaze-testnet)
-    source <(cat "$project_root_path"/scripts/deployment/deploy_env/testnets/stargaze.env)
-    ;;
-
-  migaloo)
-    source <(cat "$project_root_path"/scripts/deployment/deploy_env/mainnets/migaloo.env)
-    source <(cat "$project_root_path"/scripts/deployment/deploy_env/base_migaloo.env)
-    ;;
-
-  migaloo-testnet)
-    source <(cat "$project_root_path"/scripts/deployment/deploy_env/testnets/migaloo.env)
-    source <(cat "$project_root_path"/scripts/deployment/deploy_env/base_migaloo.env)
-    ;;
-
-  orai)
-    source <(cat "$project_root_path"/scripts/deployment/deploy_env/mainnets/orai.env)
-    ;;
-
-  *)
-    echo "Network $chain not defined"
-    exit 1
-    ;;
-  esac
-
-  if [[ $chain != "chihuahua" && $chain != "injective" && $chain != "injective-testnet" && $chain != "migaloo" && $chain != "migaloo-testnet" && $chain != "terra-classic" && $chain != "terra-classic-testnet" ]]; then
-    source <(cat "$project_root_path"/scripts/deployment/deploy_env/base.env)
-  fi
-=======
 	if [ $# -eq 1 ]; then
 		local chain=$1
 	else
@@ -133,9 +34,19 @@
 		source <(cat "$project_root_path"/scripts/deployment/deploy_env/testnets/terra.env)
 		;;
 
-	archway-testnet)
-		source <(cat "$project_root_path"/scripts/deployment/deploy_env/testnets/archway.env)
-		;;
+  terra-classic)
+    source <(cat "$project_root_path"/scripts/deployment/deploy_env/mainnets/terra-classic.env)
+    source <(cat "$project_root_path"/scripts/deployment/deploy_env/base_terra_classic.env)
+    ;;
+
+  terra-classic-testnet)
+    source <(cat "$project_root_path"/scripts/deployment/deploy_env/testnets/terra-classic.env)
+    source <(cat "$project_root_path"/scripts/deployment/deploy_env/base_terra_classic.env)
+    ;;
+
+  archway-testnet)
+    source <(cat "$project_root_path"/scripts/deployment/deploy_env/testnets/archway.env)
+    ;;
 
 	chihuahua)
 		source <(cat "$project_root_path"/scripts/deployment/deploy_env/mainnets/chihuahua.env)
@@ -196,8 +107,7 @@
 		;;
 	esac
 
-	if [[ $chain != "chihuahua" && $chain != "injective" && $chain != "injective-testnet" && $chain != "migaloo" && $chain != "migaloo-testnet" ]]; then
+	if [[ $chain != "chihuahua" && $chain != "injective" && $chain != "injective-testnet" && $chain != "migaloo" && $chain != "migaloo-testnet" && $chain != "terra-classic" && $chain != "terra-classic-testnet" ]]; then
 		source <(cat "$project_root_path"/scripts/deployment/deploy_env/base.env)
 	fi
->>>>>>> 44c1c400
 }