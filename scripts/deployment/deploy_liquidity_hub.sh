--- conflicted
+++ resolved
@@ -22,42 +22,6 @@
 }
 
 function store_artifact_on_chain() {
-<<<<<<< HEAD
-  if [ $# -eq 1 ]; then
-    local artifact=$1
-  else
-    echo "store_artifact_on_chain needs the artifact path"
-    exit 1
-  fi
-
-  echo "Storing $(basename $artifact) on $CHAIN_ID..."
-
-  if [[ $artifact == *"-aarch64.wasm" ]]; then
-    artifact=$(echo "$artifact" | sed 's/-aarch64//')
-  fi
-
-  # Get contract version for storing purposes
-  local contract_path=$(find "$project_root_path" -iname $(cut -d . -f 1 <<<$(basename $artifact)) -type d)
-  local version=$(cat ''"$contract_path"'/Cargo.toml' | awk -F= '/^version/ { print $2 }')
-  local version="${version//\"/}"
-
-  local res=$($BINARY tx wasm store $artifact $TXFLAG --from $deployer)
-  local code_id=$(echo $res | jq -r '.logs[0].events[] | select(.type == "store_code").attributes[] | select(.key == "code_id").value')
-
-  # Download the wasm binary from the chain and compare it to the original one
-  echo -e "Verifying integrity of wasm artifact on chain...\n"
-  $BINARY query wasm code $code_id --node $RPC downloaded_wasm.wasm >/dev/null 2>&1
-  # The two binaries should be identical
-  diff $artifact downloaded_wasm.wasm
-  rm downloaded_wasm.wasm
-
-  # Write code_id in output file
-  tmpfile=$(mktemp)
-  jq --arg artifact $(basename "$artifact") --arg code_id $code_id --arg version $version '.contracts += [{wasm: $artifact, code_id: $code_id, version: $version}]' $output_file >$tmpfile
-  mv $tmpfile $output_file
-  echo -e "Stored artifact $(basename "$artifact") on $CHAIN_ID successfully\n"
-  sleep $tx_delay
-=======
 	if [ $# -eq 1 ]; then
 		local artifact=$1
 	else
@@ -88,7 +52,6 @@
 	mv $tmpfile $output_file
 	echo -e "Stored artifact $(basename "$artifact") on $CHAIN_ID successfully\n"
 	sleep $tx_delay
->>>>>>> 44c1c400
 }
 
 function store_artifacts_on_chain() {
