#!/usr/bin/env bash
set -e

projectRootPath=$(realpath "$0" | sed 's|\(.*\)/.*|\1|' | cd ../ | pwd)

# Displays tool usage
function display_usage() {
	echo "Release builder"
	echo -e "\nUsage:./build_release.sh [flags].\n"
	echo -e "Available flags:\n"
	echo -e "  -c \tThe chain where you want to deploy (migaloo|juno|terra|...)"
}

if [ -z $1 ]; then
	display_usage
	exit 0
fi

while getopts ":c:" opt; do
	case $opt in
	c)
		chain="$OPTARG"
		;;
	\?)
		echo "Invalid option: -$OPTARG" >&2
		display_usage
		exit 1
		;;
	esac
done

flag=""

case $chain in

osmosis)
	flag="-osmosis"
	echo " $projectRootPath/Cargo.toml"

	# backup the Cargo.toml file
	cp $projectRootPath/Cargo.toml $projectRootPath/Cargo.toml.bak

	# add the osmosis feature flag to the Cargo.toml file so it optimizes correctly
	if [[ "$(uname)" == "Darwin" ]]; then
		sed -i '' '/white-whale-std =/ s/}/, features = \["osmosis"\] }/' $projectRootPath/Cargo.toml
	else
		sed -i '/white-whale-std =/ s/}/, features = \["osmosis"\] }/' $projectRootPath/Cargo.toml
	fi

	;;
juno | terra | chihuahua)
	flag="-osmosis_token_factory"
	;;
migaloo)
	flag="-token_factory"
	;;
injective)
<<<<<<< HEAD
  flag="-injective"
  ;;
chihuahua | comdex | orai | sei | terra-classic) ;;
=======
	flag="-injective"
	;;
comdex | orai | sei | vanilla) ;;
>>>>>>> 44c1c400

\*)
	echo "Network $chain not defined"
	exit 1
	;;
esac

projectRootPath=$(realpath "$0" | sed 's|\(.*\)/.*|\1|' | cd ../ | pwd)

# if the operative system is running arm64, append -arm64 to workspace-optimizer. Otherwise not
arch=$(uname -m)

docker_options=(
	--rm
	-v "$projectRootPath":/code
	--mount type=volume,source="$(basename "$projectRootPath")_cache",target=/target
	--mount type=volume,source=registry_cache,target=/usr/local/cargo/registry
)

# Make sure you have an image with the flags installed on your docker. For that, fork the rust-optimizer,
# modify the main.rs file adding the feature flag you want to compile with, modify the DOCKER_TAG on the Makefile
# and run make build.

# Optimized builds
if [[ "$arch" == "aarch64" || "$arch" == "arm64" ]]; then
	docker_command=("docker" "run" "${docker_options[@]}" "cosmwasm/optimizer-arm64:0.15.0$flag")
else
	docker_command=("docker" "run" "${docker_options[@]}" "cosmwasm/optimizer:0.15.0$flag")
fi

echo "${docker_command[@]}"

# Execute the Docker command
"${docker_command[@]}"

# Check generated wasm file sizes
$projectRootPath/scripts/check_artifacts_size.sh

# Check generated wasm file sizes
$projectRootPath/scripts/get_artifacts_versions.sh

if [[ "$chain" == "osmosis" ]]; then
	#if the chain is osmosis, restore the Cargo.toml file
	mv $projectRootPath/Cargo.toml.bak $projectRootPath/Cargo.toml
fi<|MERGE_RESOLUTION|>--- conflicted
+++ resolved
@@ -55,15 +55,9 @@
 	flag="-token_factory"
 	;;
 injective)
-<<<<<<< HEAD
-  flag="-injective"
-  ;;
-chihuahua | comdex | orai | sei | terra-classic) ;;
-=======
 	flag="-injective"
 	;;
-comdex | orai | sei | vanilla) ;;
->>>>>>> 44c1c400
+comdex | orai | sei | vanilla | terra-classic) ;;
 
 \*)
 	echo "Network $chain not defined"
