[package]
name = "white-whale"
<<<<<<< HEAD
version = "1.0.0"
edition = "2021"
homepage = "https://whitewhale.money"
license = "MIT"
repository = "https://github.com/White-Whale-Defi-Platform/migaloo-core"
=======
version = "1.1.0"
edition.workspace = true
>>>>>>> d5429bda
authors = ["Kerber0x <kerber0x@protonmail.com>"]
description = "Common White Whale types and utils"
documentation = "https://whitewhale.money"

# See more keys and their definitions at https://doc.rust-lang.org/cargo/reference/manifest.html

[features]
# for quicker tests, cargo test --lib
# for more explicit tests, cargo test --features=backtraces
backtraces = ["cosmwasm-std/backtraces"]
injective = []

[dependencies]
cosmwasm-std.workspace = true
schemars.workspace = true
serde.workspace = true
cosmwasm-schema.workspace = true
cw20.workspace = true
protobuf.workspace = true
uint.workspace = true
osmosis-std-derive.workspace = true
prost.workspace = true
prost-types.workspace = true<|MERGE_RESOLUTION|>--- conflicted
+++ resolved
@@ -1,17 +1,12 @@
 [package]
 name = "white-whale"
-<<<<<<< HEAD
-version = "1.0.0"
-edition = "2021"
-homepage = "https://whitewhale.money"
-license = "MIT"
-repository = "https://github.com/White-Whale-Defi-Platform/migaloo-core"
-=======
 version = "1.1.0"
 edition.workspace = true
->>>>>>> d5429bda
 authors = ["Kerber0x <kerber0x@protonmail.com>"]
 description = "Common White Whale types and utils"
+license.workspace = true
+repository.workspace = true
+homepage.workspace = true
 documentation = "https://whitewhale.money"
 
 # See more keys and their definitions at https://doc.rust-lang.org/cargo/reference/manifest.html
