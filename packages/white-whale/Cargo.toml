--- conflicted
+++ resolved
@@ -33,10 +33,6 @@
 prost.workspace = true
 prost-types.workspace = true
 cw-ownable.workspace = true
-<<<<<<< HEAD
 sha256.workspace = true
 anybuf.workspace = true
-=======
-anybuf.workspace = true
-cw-controllers.workspace = true
->>>>>>> b796c7de
+cw-controllers.workspace = true