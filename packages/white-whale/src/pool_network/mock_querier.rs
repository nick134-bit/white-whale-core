--- conflicted
+++ resolved
@@ -5,13 +5,8 @@
 
 use cosmwasm_std::testing::{MockQuerier, MockApi, MockStorage, MOCK_CONTRACT_ADDR};
 use cosmwasm_std::{
-<<<<<<< HEAD
-    from_binary, from_slice, to_binary, Coin, ContractInfoResponse, ContractResult, Empty,
-    OwnedDeps, Querier, QuerierResult, QueryRequest, SystemError, SystemResult, Uint128, WasmQuery, CodeInfoResponse, HexBinary, Addr,
-=======
     from_json, to_json_binary, Coin, ContractInfoResponse, ContractResult, Empty, OwnedDeps,
     Querier, QuerierResult, QueryRequest, SystemError, SystemResult, Uint128, WasmQuery,
->>>>>>> b796c7de
 };
 use cw20::{BalanceResponse as Cw20BalanceResponse, Cw20QueryMsg, TokenInfoResponse};
 
