#[cfg(feature = "token_factory")]
use cosmwasm_schema::cw_serde;
<<<<<<< HEAD
#[cfg(feature = "token_factory")]
use cosmwasm_std::{Addr, CosmosMsg};

#[cfg(feature = "token_factory")]
=======
use cosmwasm_std::{CosmosMsg, StdResult};

>>>>>>> d3f2b2fa
#[cw_serde]
enum Protocol {
    Injective,
    CosmWasm,
    Osmosis,
}

#[cfg(feature = "token_factory")]
impl Protocol {
    #![allow(dead_code)]
    #[allow(unreachable_code)]
    fn from_features() -> Self {
        #[cfg(feature = "injective")]
        {
            return Self::Injective;
        }
        #[cfg(feature = "token_factory")]
        {
            return Self::CosmWasm;
        }
        #[cfg(feature = "osmosis_token_factory")]
        {
            return Self::Osmosis;
        }
        unreachable!()
    }
    #[allow(unused_assignments)]
    fn as_str(&self) -> &'static str {
        match self {
            Self::Injective => "injective",
            Self::CosmWasm => "cosmwasm",
            Self::Osmosis => "osmosis",
        }
    }
}

#[allow(dead_code)]
pub(crate) enum MsgTypes {
    CreateDenom,
    Mint,
    Burn,
}

impl MsgTypes {
    #[allow(dead_code)]
    pub fn as_str(&self) -> &'static str {
        match self {
            Self::CreateDenom => "MsgCreateDenom",
            Self::Mint => "MsgMint",
            Self::Burn => "MsgBurn",
        }
    }
}

pub(crate) trait EncodeMessage {
    /// Encodes the data as a proto doc
    fn encode(data: Self) -> Vec<u8>;

    /// Decodes the data from a proto doc. Only used for tests.
    fn decode(data: Vec<u8>) -> StdResult<Self>
    where
        Self: Sized;
}

#[allow(dead_code)]
<<<<<<< HEAD
#[cfg(feature = "token_factory")]
pub(crate) fn create_msg<M: EncodeMessage>(
    sender: Addr,
    message_data: M,
    msg_type: &str,
) -> CosmosMsg {
=======
pub(crate) fn create_msg<M: EncodeMessage>(message_data: M, msg_type: &str) -> CosmosMsg {
>>>>>>> d3f2b2fa
    CosmosMsg::Stargate {
        type_url: format!(
            "/{}.tokenfactory.v1beta1.{}",
            Protocol::from_features().as_str(),
            msg_type
        ),
        value: M::encode(message_data).into(),
    }
}<|MERGE_RESOLUTION|>--- conflicted
+++ resolved
@@ -1,14 +1,7 @@
 #[cfg(feature = "token_factory")]
 use cosmwasm_schema::cw_serde;
-<<<<<<< HEAD
-#[cfg(feature = "token_factory")]
-use cosmwasm_std::{Addr, CosmosMsg};
-
-#[cfg(feature = "token_factory")]
-=======
 use cosmwasm_std::{CosmosMsg, StdResult};
 
->>>>>>> d3f2b2fa
 #[cw_serde]
 enum Protocol {
     Injective,
@@ -74,16 +67,7 @@
 }
 
 #[allow(dead_code)]
-<<<<<<< HEAD
-#[cfg(feature = "token_factory")]
-pub(crate) fn create_msg<M: EncodeMessage>(
-    sender: Addr,
-    message_data: M,
-    msg_type: &str,
-) -> CosmosMsg {
-=======
 pub(crate) fn create_msg<M: EncodeMessage>(message_data: M, msg_type: &str) -> CosmosMsg {
->>>>>>> d3f2b2fa
     CosmosMsg::Stargate {
         type_url: format!(
             "/{}.tokenfactory.v1beta1.{}",
