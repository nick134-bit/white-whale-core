<<<<<<< HEAD
#[cfg(any(
    feature = "token_factory",
    feature = "osmosis_token_factory",
    feature = "injective"
))]
use crate::tokenfactory::common::{create_msg, MsgTypes};
#[allow(unused_imports)]
#[cfg(any(
    feature = "token_factory",
    feature = "osmosis_token_factory",
    feature = "injective"
))]
use crate::tokenfactory::mint::MsgMint;
#[allow(unused_imports)]
use cosmwasm_std::{Addr, Coin, CosmosMsg};
=======
use std::str::FromStr;

use anybuf::{Anybuf, Bufany};
use cosmwasm_schema::cw_serde;
use cosmwasm_std::{Addr, Coin, CosmosMsg, StdResult, Uint128};

use crate::tokenfactory::common::EncodeMessage;
#[allow(unused_imports)]
use crate::tokenfactory::common::{create_msg, MsgTypes};
>>>>>>> d3f2b2fa

/// Returns the MsgBurn Stargate message
pub fn burn(sender: Addr, coin: Coin, burn_from_address: String) -> CosmosMsg {
    let message_data = MsgBurn {
        sender: sender.to_string(),
        amount: coin,
        burn_from_address,
    };
    create_msg(message_data, MsgTypes::Burn.as_str())
}

#[cw_serde]
pub struct MsgBurn {
    pub sender: String,
    pub amount: Coin,
    pub burn_from_address: String,
}

impl EncodeMessage for MsgBurn {
    fn encode(data: Self) -> Vec<u8> {
        let coin_buf = Anybuf::new()
            .append_string(1, data.amount.denom)
            .append_string(2, data.amount.amount.to_string());

        Anybuf::new()
            .append_string(1, data.sender)
            .append_message(2, &coin_buf)
            .append_string(3, &data.burn_from_address)
            .into_vec()
    }

    fn decode(data: Vec<u8>) -> StdResult<Self>
    where
        Self: Sized,
    {
        let deserialized = Bufany::deserialize(&data).unwrap();

        let coin_msg = deserialized.message(2).unwrap();
        let coin = Coin {
            denom: coin_msg.string(1).unwrap(),
            amount: Uint128::from_str(coin_msg.string(2).unwrap().as_str()).unwrap(),
        };

        Ok(Self {
            sender: deserialized.string(1).unwrap(),
            amount: coin,
            burn_from_address: deserialized.string(3).unwrap(),
        })
    }
}<|MERGE_RESOLUTION|>--- conflicted
+++ resolved
@@ -1,4 +1,5 @@
-<<<<<<< HEAD
+use std::str::FromStr;
+
 #[cfg(any(
     feature = "token_factory",
     feature = "osmosis_token_factory",
@@ -12,19 +13,13 @@
     feature = "injective"
 ))]
 use crate::tokenfactory::mint::MsgMint;
+use anybuf::{Anybuf, Bufany};
+use cosmwasm_schema::cw_serde;
 #[allow(unused_imports)]
 use cosmwasm_std::{Addr, Coin, CosmosMsg};
-=======
-use std::str::FromStr;
+use cosmwasm_std::{StdResult, Uint128};
 
-use anybuf::{Anybuf, Bufany};
-use cosmwasm_schema::cw_serde;
-use cosmwasm_std::{Addr, Coin, CosmosMsg, StdResult, Uint128};
-
-use crate::tokenfactory::common::EncodeMessage;
-#[allow(unused_imports)]
-use crate::tokenfactory::common::{create_msg, MsgTypes};
->>>>>>> d3f2b2fa
+use super::common::EncodeMessage;
 
 /// Returns the MsgBurn Stargate message
 pub fn burn(sender: Addr, coin: Coin, burn_from_address: String) -> CosmosMsg {
